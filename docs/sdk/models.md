# Models

!!! note
    Incydr SDK's Pydantic models default to snake_case for all field attribute names for consistency, and by default will
    convert names to the casing expected by the API endpoint when serializing the data using the model's `.json()` and
    `.dict()` methods.

    For example, if the server returns a response with a JSON key of `createdAt`, the value will be accessible on the
    model via `Model.created_at`, but calling `Model.json()` will output with a key of `createdAt` so the data can be
    used in further requests.

    Fields where a transormation has been applied are marked with `json_alias=<aliasName>` below.

See [Pydantic documentation](https://pydantic-docs.helpmanual.io/usage/models/#model-properties) for full list of
available model methods.

## Alerts
---

### `AlertDetails` model

::: incydr.models.AlertDetails
    :docstring:

### `AlertSummary` model

::: incydr.models.AlertSummary
    :docstring:

### `AlertQueryPage` model

::: incydr.models.AlertQueryPage
    :docstring:

## Alert Rules
---

### `RuleUser` model

::: incydr.models.RuleUser
    :docstring:

### `RuleUsersList` model

::: incydr.models.RuleUsersList
    :docstring:

### `RuleDetails` model

::: incydr.models.RuleDetails

## Audit Log
---

### `AuditEventsPage` model

::: incydr.models.AuditEventsPage
    :docstring:

## Cases
---

### `Case` model

::: incydr.models.Case
    :docstring:

### `CasesPage` model

::: incydr.models.CasesPage
    :docstring:

### `CaseFileEvents` model

::: incydr.models.CaseFileEvents
    :docstring:

## Customer
---

### `Customer` model

::: incydr.models.Customer
    :docstring:

## Departments
---

### `DepartmentsPage` model

::: incydr.models.DepartmentsPage
    :docstring:

## Devices
---

### `Device` model

::: incydr.models.Device
    :docstring:

### `DevicesPage` model

::: incydr.models.DevicesPage
    :docstring:

## Directory Groups
---

### `DirectoryGroup` model

::: incydr.models.DirectoryGroup
    :docstring:

### `DirectoryGroupsPage` model

::: incydr.models.DirectoryGroupsPage
    :docstring:

## File Events
---

### `FileEvent` model

::: incydr.models.FileEventV2
    :docstring:

### `FileEventsPage` model

::: incydr.models.FileEventsPage
    :docstring:

### `SavedSearch` model

::: incydr.models.SavedSearch
    :docstring:

<<<<<<< HEAD
## Legal Hold
---

### `Policy` model

::: incydr.models.Policy
    :docstring:

### `Matter` model

::: incydr.models.Matter
    :docstring:

### `Custodian` model

::: incydr.models.Custodian
    :docstring:

### `CustodianMembership` model

::: incydr.models.CustodianMembership
    :docstring:

### `MatterMembership` model

::: incydr.models.MatterMembership
=======
### `SavedSearchesPage` model

::: incydr.models.SavedSearchesPage
>>>>>>> 44c41ef9
    :docstring:

## Roles
---

### `Role` model

::: incydr.models.Role
    :docstring:

### `UpdateRolesResponse` model

::: incydr.models.UpdateRolesResponse
    :docstring:

## Trusted Activities
---

### `TrustedActivity` model

::: incydr.models.TrustedActivity
    :docstring:

### `TrustedActivitiesPage` model

::: incydr.models.TrustedActivitiesPage
    :docstring:

## Users
---

### `User` model

::: incydr.models.User
    :docstring:

### `UsersPage` model

::: incydr.models.UsersPage
    :docstring:

### `Role` model

:::incydr.models.Role
    :docstring:

## User Risk Profiles
---

### `UserRiskProfile` model

::: incydr.models.UserRiskProfile
    :docstring:

### `UserRiskProfilesPage` model

::: incydr.models.UserRiskProfilesPage
    :docstring:

## Watchlists
---

### `Watchlist` model

::: incydr.models.Watchlist
    :docstring:

### `WatchlistsPage` model

::: incydr.models.WatchlistsPage
    :docstring:

### `WatchlistUser` model

::: incydr.models.WatchlistUser
    :docstring:

### `WatchlistMembersList` model

::: incydr.models.WatchlistMembersList
    :docstring:

### `IncludedUsersList` model

::: incydr.models.IncludedUsersList
    :docstring:

### `ExcludedUsersList` model

::: incydr.models.ExcludedUsersList
    :docstring:

### `IncludedDepartmentsList` model

::: incydr.models.IncludedDepartmentsList
    :docstring:

### `IncludedDepartment` model

::: incydr.models.IncludedDepartment
    :docstring:

### `IncludedDirectoryGroupsList` model

::: incydr.models.IncludedDirectoryGroupsList
    :docstring:

### `IncludedDirectoryGroup` model

::: incydr.models.IncludedDirectoryGroup
    :docstring:<|MERGE_RESOLUTION|>--- conflicted
+++ resolved
@@ -135,40 +135,6 @@
 ::: incydr.models.SavedSearch
     :docstring:
 
-<<<<<<< HEAD
-## Legal Hold
----
-
-### `Policy` model
-
-::: incydr.models.Policy
-    :docstring:
-
-### `Matter` model
-
-::: incydr.models.Matter
-    :docstring:
-
-### `Custodian` model
-
-::: incydr.models.Custodian
-    :docstring:
-
-### `CustodianMembership` model
-
-::: incydr.models.CustodianMembership
-    :docstring:
-
-### `MatterMembership` model
-
-::: incydr.models.MatterMembership
-=======
-### `SavedSearchesPage` model
-
-::: incydr.models.SavedSearchesPage
->>>>>>> 44c41ef9
-    :docstring:
-
 ## Roles
 ---
 

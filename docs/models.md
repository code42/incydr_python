--- conflicted
+++ resolved
@@ -32,7 +32,23 @@
 ::: incydr.models.AlertQueryPage
     :docstring:
 
-<<<<<<< HEAD
+## Alert Rules
+---
+
+### `RuleUser` model
+
+::: incydr.models.RuleUser
+    :docstring:
+
+### `RuleUsersList` model
+
+::: incydr.models.RuleUsersList
+    :docstring:
+
+### `RuleDetails` model
+
+::: incydr.models.RuleDetails
+
 ## Audit Log
 ---
 
@@ -41,25 +57,6 @@
 ::: incydr.models.AuditEventsPage
     :docstring:
 
-=======
-## Alert Rules
----
-
-### `RuleUser` model
-
-::: incydr.models.RuleUser
-    :docstring:
-
-### `RuleUsersList` model
-
-::: incydr.models.RuleUsersList
-    :docstring:
-
-### `RuleDetails` model
-
-::: incydr.models.RuleDetails
-
->>>>>>> 931c0c5c
 ## Cases
 ---
 

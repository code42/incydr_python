# Models

!!! note
    Incydr SDK's Pydantic models default to snake_case for all field attribute names for consistency, and by default will
    convert names to the casing expected by the API endpoint when serializing the data using the model's `.json()` and
    `.dict()` methods.

    For example, if the server returns a response with a JSON key of `createdAt`, the value will be accessible on the
    model via `Model.created_at`, but calling `Model.json()` will output with a key of `createdAt` so the data can be
    used in further requests.

    Fields where a transormation has been applied are marked with `json_alias=<aliasName>` below.

See [Pydantic documentation](https://pydantic-docs.helpmanual.io/usage/models/#model-properties) for full list of
available model methods.

## Cases
---

### `Case` model

::: incydr.models.Case
    :docstring:

### `CasesPage` model

::: incydr.models.CasesPage
    :docstring:

### `CaseFileEvents` model

::: incydr.models.CaseFileEvents
    :docstring:

## Customer
---

### `Customer` model

::: incydr.models.Customer
    :docstring:

## Departments
---

### `DepartmentsPage` model

::: incydr.models.DepartmentsPage
    :docstring:

## Devices
---

### `Device` model

::: incydr.models.Device
    :docstring:

### `DevicesPage` model

::: incydr.models.DevicesPage
    :docstring:

<<<<<<< HEAD
## User Risk Profiles
---

### `UserRiskProfile` model

::: incydr.models.UserRiskProfile
    :docstring:

### `UserRiskProfilePage` model

::: incydr.models.UserRiskProfilePage
=======
## Directory Groups
---

### `DirectoryGroup` model

::: incydr.models.DirectoryGroup
    :docstring:

### `DirectoryGroupsPage` model

::: incydr.models.DirectoryGroupsPage
    :docstring:

## File Events
---

### `FileEvent` model

::: incydr.models.FileEventV2
    :docstring:

### `FileEventsPage` model

::: incydr.models.FileEventsPage
    :docstring:

### `SavedSearch` model

::: incydr.models.SavedSearch
    :docstring:

### `SavedSearchesPage` model

::: incydr.models.SavedSearchesPage
    :docstring:


## Roles
---

### `Role` model

::: incydr.models.Role
    :docstring:

### `UpdateRolesResponse` model

::: incydr.models.UpdateRolesResponse
    :docstring:


## Users
---

### `User` model

::: incydr.models.User
    :docstring:

### `UsersPage` model

::: incydr.models.UsersPage
    :docstring:

## Watchlists
---

### `Watchlist` model

::: incydr.models.Watchlist
    :docstring:

### `WatchlistsPage` model

::: incydr.models.WatchlistsPage
    :docstring:

### `WatchlistUser` model

::: incydr.models.WatchlistUser
    :docstring:

### `WatchlistMembersList` model

::: incydr.models.WatchlistMembersList
    :docstring:

### `IncludedUsersList` model

::: incydr.models.IncludedUsersList
    :docstring:

### `ExcludedUsersList` model

::: incydr.models.ExcludedUsersList
    :docstring:

### `IncludedDepartmentsList` model

::: incydr.models.IncludedDepartmentsList
    :docstring:

### `IncludedDepartment` model

::: incydr.models.IncludedDepartment
    :docstring:

### `IncludedDirectoryGroupsList` model

::: incydr.models.IncludedDirectoryGroupsList
    :docstring:

### `IncludedDirectoryGroup` model

::: incydr.models.IncludedDirectoryGroup
>>>>>>> e9adfc82
    :docstring:<|MERGE_RESOLUTION|>--- conflicted
+++ resolved
@@ -61,19 +61,6 @@
 ::: incydr.models.DevicesPage
     :docstring:
 
-<<<<<<< HEAD
-## User Risk Profiles
----
-
-### `UserRiskProfile` model
-
-::: incydr.models.UserRiskProfile
-    :docstring:
-
-### `UserRiskProfilePage` model
-
-::: incydr.models.UserRiskProfilePage
-=======
 ## Directory Groups
 ---
 
@@ -110,7 +97,6 @@
 ::: incydr.models.SavedSearchesPage
     :docstring:
 
-
 ## Roles
 ---
 
@@ -124,7 +110,6 @@
 ::: incydr.models.UpdateRolesResponse
     :docstring:
 
-
 ## Users
 ---
 
@@ -137,6 +122,18 @@
 
 ::: incydr.models.UsersPage
     :docstring:
+
+## User Risk Profiles
+---
+
+### `UserRiskProfile` model
+
+::: incydr.models.UserRiskProfile
+    :docstring:
+
+### `UserRiskProfilePage` model
+
+::: incydr.models.UserRiskProfilePage
 
 ## Watchlists
 ---
@@ -189,5 +186,4 @@
 ### `IncludedDirectoryGroup` model
 
 ::: incydr.models.IncludedDirectoryGroup
->>>>>>> e9adfc82
     :docstring:
# Models

!!! note
    Incydr SDK's Pydantic models default to snake_case for all field attribute names for consistency, and by default will
    convert names to the casing expected by the API endpoint when serializing the data using the model's `.json()` and
    `.dict()` methods.

    For example, if the server returns a response with a JSON key of `createdAt`, the value will be accessible on the
    model via `Model.created_at`, but calling `Model.json()` will output with a key of `createdAt` so the data can be
    used in further requests.

    Fields where a transormation has been applied are marked with `json_alias=<aliasName>` below.

See [Pydantic documentation](https://pydantic-docs.helpmanual.io/usage/models/#model-properties) for full list of
available model methods.

<<<<<<< HEAD

## Alert Rules
---

### `RuleUser` model

::: incydr.models.RuleUser
    :docstring:

### `RuleUsersList` model

::: incydr.models.RuleUsersList
    :docstring:

### `RuleDetails` model

::: incydr.models.RuleDetails
=======
## Alerts
---

### `AlertDetails` model

::: incydr.models.AlertDetails
    :docstring:

### `AlertQueryPage` model

::: incydr.models.AlertQueryPage
>>>>>>> 9fb72f57
    :docstring:

## Cases
---

### `Case` model

::: incydr.models.Case
    :docstring:

### `CasesPage` model

::: incydr.models.CasesPage
    :docstring:

### `CaseFileEvents` model

::: incydr.models.CaseFileEvents
    :docstring:

## Customer
---

### `Customer` model

::: incydr.models.Customer
    :docstring:

## Departments
---

### `DepartmentsPage` model

::: incydr.models.DepartmentsPage
    :docstring:

## Devices
---

### `Device` model

::: incydr.models.Device
    :docstring:

### `DevicesPage` model

::: incydr.models.DevicesPage
    :docstring:

## Directory Groups
---

### `DirectoryGroup` model

::: incydr.models.DirectoryGroup
    :docstring:

### `DirectoryGroupsPage` model

::: incydr.models.DirectoryGroupsPage
    :docstring:

## File Events
---

### `FileEvent` model

::: incydr.models.FileEventV2
    :docstring:

### `FileEventsPage` model

::: incydr.models.FileEventsPage
    :docstring:

### `SavedSearch` model

::: incydr.models.SavedSearch
    :docstring:

### `SavedSearchesPage` model

::: incydr.models.SavedSearchesPage
    :docstring:

## Legal Hold
---

### `Policy` model

::: incydr.models.Policy
    :docstring:

### `Matter` model

::: incydr.models.Matter
    :docstring:

### `Custodian` model

::: incydr.models.Custodian
    :docstring:

### `CustodianMembership` model

::: incydr.models.CustodianMembership
    :docstring:

### `MatterMembership` model

::: incydr.models.MatterMembership
    :docstring:

## Roles
---

### `Role` model

::: incydr.models.Role
    :docstring:

### `UpdateRolesResponse` model

::: incydr.models.UpdateRolesResponse
    :docstring:

## Trusted Activities
---

### `TrustedActivity` model

::: incydr.models.TrustedActivity
    :docstring:

### `TrustedActivitiesPage` model

::: incydr.models.TrustedActivitiesPage
    :docstring:

## Users
---

### `User` model

::: incydr.models.User
    :docstring:

### `UsersPage` model

::: incydr.models.UsersPage
    :docstring:

## User Risk Profiles
---

### `UserRiskProfile` model

::: incydr.models.UserRiskProfile
    :docstring:

### `UserRiskProfilesPage` model

::: incydr.models.UserRiskProfilesPage
    :docstring:

## Watchlists
---

### `Watchlist` model

::: incydr.models.Watchlist
    :docstring:

### `WatchlistsPage` model

::: incydr.models.WatchlistsPage
    :docstring:

### `WatchlistUser` model

::: incydr.models.WatchlistUser
    :docstring:

### `WatchlistMembersList` model

::: incydr.models.WatchlistMembersList
    :docstring:

### `IncludedUsersList` model

::: incydr.models.IncludedUsersList
    :docstring:

### `ExcludedUsersList` model

::: incydr.models.ExcludedUsersList
    :docstring:

### `IncludedDepartmentsList` model

::: incydr.models.IncludedDepartmentsList
    :docstring:

### `IncludedDepartment` model

::: incydr.models.IncludedDepartment
    :docstring:

### `IncludedDirectoryGroupsList` model

::: incydr.models.IncludedDirectoryGroupsList
    :docstring:

### `IncludedDirectoryGroup` model

::: incydr.models.IncludedDirectoryGroup
    :docstring:<|MERGE_RESOLUTION|>--- conflicted
+++ resolved
@@ -14,7 +14,18 @@
 See [Pydantic documentation](https://pydantic-docs.helpmanual.io/usage/models/#model-properties) for full list of
 available model methods.
 
-<<<<<<< HEAD
+## Alerts
+---
+
+### `AlertDetails` model
+
+::: incydr.models.AlertDetails
+    :docstring:
+
+### `AlertQueryPage` model
+
+::: incydr.models.AlertQueryPage
+    :docstring:
 
 ## Alert Rules
 ---
@@ -32,20 +43,6 @@
 ### `RuleDetails` model
 
 ::: incydr.models.RuleDetails
-=======
-## Alerts
----
-
-### `AlertDetails` model
-
-::: incydr.models.AlertDetails
-    :docstring:
-
-### `AlertQueryPage` model
-
-::: incydr.models.AlertQueryPage
->>>>>>> 9fb72f57
-    :docstring:
 
 ## Cases
 ---

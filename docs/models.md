--- conflicted
+++ resolved
@@ -61,19 +61,6 @@
 ::: incydr.models.DevicesPage
     :docstring:
 
-<<<<<<< HEAD
-## Trusted Activities
----
-
-### `TrustedActivity` model
-
-::: incydr.models.TrustedActivity
-    :docstring:
-
-### `TrustedActivitiesPage` model
-
-::: incydr.models.TrustedActivitiesPage
-=======
 ## Directory Groups
 ---
 
@@ -124,6 +111,17 @@
 ::: incydr.models.UpdateRolesResponse
     :docstring:
 
+## Trusted Activities
+---
+
+### `TrustedActivity` model
+
+::: incydr.models.TrustedActivity
+    :docstring:
+
+### `TrustedActivitiesPage` model
+
+::: incydr.models.TrustedActivitiesPage
 
 ## Users
 ---
@@ -189,5 +187,4 @@
 ### `IncludedDirectoryGroup` model
 
 ::: incydr.models.IncludedDirectoryGroup
->>>>>>> e9adfc82
     :docstring:
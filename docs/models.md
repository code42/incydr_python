# Models

!!! note
    Incydr SDK's Pydantic models default to snake_case for all field attribute names for consistency, and by default will
    convert names to the casing expected by the API endpoint when serializing the data using the model's `.json()` and
    `.dict()` methods.

    For example, if the server returns a response with a JSON key of `createdAt`, the value will be accessible on the
    model via `Model.created_at`, but calling `Model.json()` will output with a key of `createdAt` so the data can be
    used in further requests.

    Fields where a transormation has been applied are marked with `json_alias=<aliasName>` below.

See [Pydantic documentation](https://pydantic-docs.helpmanual.io/usage/models/#model-properties) for full list of
available model methods.

## Cases
---

### `Case` model

::: incydr.models.Case
    :docstring:

### `CasesPage` model

::: incydr.models.CasesPage
    :docstring:


## Customer
---

### `Customer` model

::: incydr.models.Customer
    :docstring:

<<<<<<< HEAD
## Devices
---

### `Device` model

::: incydr.models.Device
    :docstring:

### `DevicesPage` model

::: incydr.models.DevicesPage
=======
## File Events
---

### `FileEvent` model

::: incydr.models.FileEventV2
    :docstring:

### `FileEventsPage` model

::: incydr.models.FileEventsPage
    :docstring:

### `SavedSearch` model

::: incydr.models.SavedSearch
    :docstring:

### `SavedSearchesPage` model

::: incydr.models.SavedSearchesPage
>>>>>>> 2e0e8c56
    :docstring:<|MERGE_RESOLUTION|>--- conflicted
+++ resolved
@@ -36,19 +36,6 @@
 ::: incydr.models.Customer
     :docstring:
 
-<<<<<<< HEAD
-## Devices
----
-
-### `Device` model
-
-::: incydr.models.Device
-    :docstring:
-
-### `DevicesPage` model
-
-::: incydr.models.DevicesPage
-=======
 ## File Events
 ---
 
@@ -70,5 +57,17 @@
 ### `SavedSearchesPage` model
 
 ::: incydr.models.SavedSearchesPage
->>>>>>> 2e0e8c56
+    :docstring:
+
+## Devices
+---
+
+### `Device` model
+
+::: incydr.models.Device
+    :docstring:
+
+### `DevicesPage` model
+
+::: incydr.models.DevicesPage
     :docstring:
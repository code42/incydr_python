# Models

!!! note
    Incydr SDK's Pydantic models default to snake_case for all field attribute names for consistency, and by default will
    convert names to the casing expected by the API endpoint when serializing the data using the model's `.json()` and
    `.dict()` methods.

    For example, if the server returns a response with a JSON key of `createdAt`, the value will be accessible on the
    model via `Model.created_at`, but calling `Model.json()` will output with a key of `createdAt` so the data can be
    used in further requests.

    Fields where a transormation has been applied are marked with `json_alias=<aliasName>` below.

See [Pydantic documentation](https://pydantic-docs.helpmanual.io/usage/models/#model-properties) for full list of
available model methods.

## Cases
---

### `Case` model

::: incydr.models.Case
    :docstring:

### `CasesPage` model

::: incydr.models.CasesPage
    :docstring:

### `CaseFileEvents` model

::: incydr.models.CaseFileEvents
    :docstring:

## Customer
---

### `Customer` model

::: incydr.models.Customer
    :docstring:

## Departments
---

### `DepartmentsPage` model

::: incydr.models.DepartmentsPage
    :docstring:

## Devices
---

### `Device` model

::: incydr.models.Device
    :docstring:

### `DevicesPage` model

::: incydr.models.DevicesPage
    :docstring:

## Directory Groups
---

### `DirectoryGroup` model

::: incydr.models.DirectoryGroup
    :docstring:

### `DirectoryGroupsPage` model

::: incydr.models.DirectoryGroupsPage
    :docstring:

## File Events
---

### `FileEvent` model

::: incydr.models.FileEventV2
    :docstring:

### `FileEventsPage` model

::: incydr.models.FileEventsPage
    :docstring:

### `SavedSearch` model

::: incydr.models.SavedSearch
    :docstring:

<<<<<<< HEAD
=======
### `SavedSearchesPage` model

::: incydr.models.SavedSearchesPage
    :docstring:

## Legal Hold
---

### `Policy` model

::: incydr.models.Policy
    :docstring:

### `Matter` model

::: incydr.models.Matter
    :docstring:

### `Custodian` model

::: incydr.models.Custodian
    :docstring:

### `CustodianMembership` model

::: incydr.models.CustodianMembership
    :docstring:

### `MatterMembership` model

::: incydr.models.MatterMembership
    :docstring:

>>>>>>> 40187675
## Roles
---

### `Role` model

::: incydr.models.Role
    :docstring:

### `UpdateRolesResponse` model

::: incydr.models.UpdateRolesResponse
    :docstring:

## Users
---

### `User` model

::: incydr.models.User
    :docstring:

### `UsersPage` model

::: incydr.models.UsersPage
    :docstring:

## User Risk Profiles
---

### `UserRiskProfile` model

::: incydr.models.UserRiskProfile
    :docstring:

### `UserRiskProfilesPage` model

::: incydr.models.UserRiskProfilesPage
    :docstring:

## Watchlists
---

### `Watchlist` model

::: incydr.models.Watchlist
    :docstring:

### `WatchlistsPage` model

::: incydr.models.WatchlistsPage
    :docstring:

### `WatchlistUser` model

::: incydr.models.WatchlistUser
    :docstring:

### `WatchlistMembersList` model

::: incydr.models.WatchlistMembersList
    :docstring:

### `IncludedUsersList` model

::: incydr.models.IncludedUsersList
    :docstring:

### `ExcludedUsersList` model

::: incydr.models.ExcludedUsersList
    :docstring:

### `IncludedDepartmentsList` model

::: incydr.models.IncludedDepartmentsList
    :docstring:

### `IncludedDepartment` model

::: incydr.models.IncludedDepartment
    :docstring:

### `IncludedDirectoryGroupsList` model

::: incydr.models.IncludedDirectoryGroupsList
    :docstring:

### `IncludedDirectoryGroup` model

::: incydr.models.IncludedDirectoryGroup
    :docstring:<|MERGE_RESOLUTION|>--- conflicted
+++ resolved
@@ -92,13 +92,6 @@
 ::: incydr.models.SavedSearch
     :docstring:
 
-<<<<<<< HEAD
-=======
-### `SavedSearchesPage` model
-
-::: incydr.models.SavedSearchesPage
-    :docstring:
-
 ## Legal Hold
 ---
 
@@ -127,7 +120,6 @@
 ::: incydr.models.MatterMembership
     :docstring:
 
->>>>>>> 40187675
 ## Roles
 ---
 

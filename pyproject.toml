--- conflicted
+++ resolved
@@ -33,11 +33,7 @@
 dynamic = ["version"]
 
 [project.optional-dependencies]
-<<<<<<< HEAD
 cli = ["typer", "click"]
-=======
-cli = ["typer"]
->>>>>>> 0088b985
 
 [project.urls]
 Documentation = "https://github.com/unknown/incydr#readme"
@@ -66,10 +62,7 @@
   "mkdocs-autorefs",
   "mkdocs-material",
   "mkautodoc",
-<<<<<<< HEAD
   "mkdocs-click",
-=======
->>>>>>> 0088b985
 ]
 [tool.hatch.envs.docs.scripts]
 build = "mkdocs build"

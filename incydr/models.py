from incydr._cases.models import Case
from incydr._cases.models import CaseFileEvents
from incydr._cases.models import CasesPage
from incydr._customer.models import Customer
from incydr._departments.models import DepartmentsPage
from incydr._devices.models import Device
from incydr._devices.models import DevicesPage
from incydr._directory_groups.models import DirectoryGroup
from incydr._directory_groups.models import DirectoryGroupsPage
from incydr._file_events.models.event import FileEventV2
from incydr._file_events.models.response import FileEventsPage
from incydr._file_events.models.response import SavedSearch
from incydr._file_events.models.response import SavedSearchesPage
<<<<<<< HEAD
from incydr._legal_hold.models import Custodian
from incydr._legal_hold.models import CustodianMembership
from incydr._legal_hold.models import Matter
from incydr._legal_hold.models import MatterMembership
from incydr._legal_hold.models import Policy
=======
from incydr._user_risk_profiles.models import UserRiskProfile
from incydr._user_risk_profiles.models import UserRiskProfilesPage
>>>>>>> fcbeb2de
from incydr._users.models import Role
from incydr._users.models import UpdateRolesResponse
from incydr._users.models import User
from incydr._users.models import UsersPage
from incydr._watchlists.models.responses import ExcludedUsersList
from incydr._watchlists.models.responses import IncludedDepartment
from incydr._watchlists.models.responses import IncludedDepartmentsList
from incydr._watchlists.models.responses import IncludedDirectoryGroup
from incydr._watchlists.models.responses import IncludedDirectoryGroupsList
from incydr._watchlists.models.responses import IncludedUsersList
from incydr._watchlists.models.responses import Watchlist
from incydr._watchlists.models.responses import WatchlistMembersList
from incydr._watchlists.models.responses import WatchlistsPage
from incydr._watchlists.models.responses import WatchlistUser

__all__ = [
    "Case",
    "CaseFileEvents",
    "CasesPage",
    "Customer",
    "Device",
    "DevicesPage",
    "SavedSearchesPage",
    "SavedSearch",
    "FileEventsPage",
    "FileEventV2",
    "User",
    "UsersPage",
    "Role",
    "UpdateRolesResponse",
    "DepartmentsPage",
    "DirectoryGroupsPage",
    "DirectoryGroup",
    "Watchlist",
    "WatchlistsPage",
    "WatchlistMembersList",
    "ExcludedUsersList",
    "IncludedUsersList",
    "WatchlistUser",
    "IncludedDepartmentsList",
    "IncludedDepartment",
    "IncludedDirectoryGroupsList",
    "IncludedDirectoryGroup",
<<<<<<< HEAD
    "Policy",
    "Matter",
    "Custodian",
    "CustodianMembership",
    "MatterMembership",
=======
    "UserRiskProfilesPage",
    "UserRiskProfile",
>>>>>>> fcbeb2de
]

__locals = locals()
for __name in __all__:
    if not __name.startswith("__"):
        setattr(__locals[__name], "__module__", "incydr.models")  # noqa<|MERGE_RESOLUTION|>--- conflicted
+++ resolved
@@ -11,16 +11,13 @@
 from incydr._file_events.models.response import FileEventsPage
 from incydr._file_events.models.response import SavedSearch
 from incydr._file_events.models.response import SavedSearchesPage
-<<<<<<< HEAD
 from incydr._legal_hold.models import Custodian
 from incydr._legal_hold.models import CustodianMembership
 from incydr._legal_hold.models import Matter
 from incydr._legal_hold.models import MatterMembership
 from incydr._legal_hold.models import Policy
-=======
 from incydr._user_risk_profiles.models import UserRiskProfile
 from incydr._user_risk_profiles.models import UserRiskProfilesPage
->>>>>>> fcbeb2de
 from incydr._users.models import Role
 from incydr._users.models import UpdateRolesResponse
 from incydr._users.models import User
@@ -64,16 +61,13 @@
     "IncludedDepartment",
     "IncludedDirectoryGroupsList",
     "IncludedDirectoryGroup",
-<<<<<<< HEAD
     "Policy",
     "Matter",
     "Custodian",
     "CustodianMembership",
     "MatterMembership",
-=======
     "UserRiskProfilesPage",
     "UserRiskProfile",
->>>>>>> fcbeb2de
 ]
 
 __locals = locals()

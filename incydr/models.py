--- conflicted
+++ resolved
@@ -21,15 +21,11 @@
     "User",
     "UsersPage",
     "Role",
-<<<<<<< HEAD
-    "RolesPage",
+    "UpdateRolesResponse",
     "SavedSearchesPage",
     "SavedSearch",
     "FileEventsPage",
     "FileEventV2",
-=======
-    "UpdateRolesResponse",
->>>>>>> cc748922
 ]
 
 

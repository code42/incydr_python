--- conflicted
+++ resolved
@@ -1,9 +1,6 @@
-<<<<<<< HEAD
-from incydr._audit_log.models import AuditEventsPage
-=======
 from incydr._alerts.models.alert import AlertDetails
 from incydr._alerts.models.response import AlertQueryPage
->>>>>>> 90ffdb0e
+from incydr._audit_log.models import AuditEventsPage
 from incydr._cases.models import Case
 from incydr._cases.models import CaseFileEvents
 from incydr._cases.models import CasesPage
@@ -69,9 +66,7 @@
     "IncludedDepartment",
     "IncludedDirectoryGroupsList",
     "IncludedDirectoryGroup",
-<<<<<<< HEAD
     "AuditEventsPage",
-=======
     "Policy",
     "Matter",
     "Custodian",
@@ -79,7 +74,6 @@
     "MatterMembership",
     "UserRiskProfilesPage",
     "UserRiskProfile",
->>>>>>> 90ffdb0e
 ]
 
 __locals = locals()

<<<<<<< HEAD
from incydr._alert_rules.models.response import RuleDetails
from incydr._alert_rules.models.response import RuleUser
from incydr._alert_rules.models.response import RuleUsersList
=======
from incydr._alerts.models.alert import AlertDetails
from incydr._alerts.models.response import AlertQueryPage
>>>>>>> 9fb72f57
from incydr._cases.models import Case
from incydr._cases.models import CaseFileEvents
from incydr._cases.models import CasesPage
from incydr._customer.models import Customer
from incydr._departments.models import DepartmentsPage
from incydr._devices.models import Device
from incydr._devices.models import DevicesPage
from incydr._directory_groups.models import DirectoryGroup
from incydr._directory_groups.models import DirectoryGroupsPage
from incydr._file_events.models.event import FileEventV2
from incydr._file_events.models.response import FileEventsPage
from incydr._file_events.models.response import SavedSearch
from incydr._file_events.models.response import SavedSearchesPage
from incydr._legal_hold.models import Custodian
from incydr._legal_hold.models import CustodianMembership
from incydr._legal_hold.models import Matter
from incydr._legal_hold.models import MatterMembership
from incydr._legal_hold.models import Policy
from incydr._trusted_activities.models import TrustedActivitiesPage
from incydr._trusted_activities.models import TrustedActivity
from incydr._user_risk_profiles.models import UserRiskProfile
from incydr._user_risk_profiles.models import UserRiskProfilesPage
from incydr._users.models import Role
from incydr._users.models import UpdateRolesResponse
from incydr._users.models import User
from incydr._users.models import UsersPage
from incydr._watchlists.models.responses import ExcludedUsersList
from incydr._watchlists.models.responses import IncludedDepartment
from incydr._watchlists.models.responses import IncludedDepartmentsList
from incydr._watchlists.models.responses import IncludedDirectoryGroup
from incydr._watchlists.models.responses import IncludedDirectoryGroupsList
from incydr._watchlists.models.responses import IncludedUsersList
from incydr._watchlists.models.responses import Watchlist
from incydr._watchlists.models.responses import WatchlistMembersList
from incydr._watchlists.models.responses import WatchlistsPage
from incydr._watchlists.models.responses import WatchlistUser

__all__ = [
    "AlertDetails",
    "AlertQueryPage",
    "Case",
    "CaseFileEvents",
    "CasesPage",
    "Customer",
    "Device",
    "DevicesPage",
    "SavedSearchesPage",
    "SavedSearch",
    "FileEventsPage",
    "FileEventV2",
    "User",
    "UsersPage",
    "Role",
    "UpdateRolesResponse",
<<<<<<< HEAD
    "RuleUsersList",
    "RuleUser",
    "RuleDetails",
=======
    "TrustedActivity",
    "TrustedActivitiesPage",
>>>>>>> 9fb72f57
    "DepartmentsPage",
    "DirectoryGroupsPage",
    "DirectoryGroup",
    "Watchlist",
    "WatchlistsPage",
    "WatchlistMembersList",
    "ExcludedUsersList",
    "IncludedUsersList",
    "WatchlistUser",
    "IncludedDepartmentsList",
    "IncludedDepartment",
    "IncludedDirectoryGroupsList",
    "IncludedDirectoryGroup",
    "Policy",
    "Matter",
    "Custodian",
    "CustodianMembership",
    "MatterMembership",
    "UserRiskProfilesPage",
    "UserRiskProfile",
]

__locals = locals()
for __name in __all__:
    if not __name.startswith("__"):
        setattr(__locals[__name], "__module__", "incydr.models")  # noqa<|MERGE_RESOLUTION|>--- conflicted
+++ resolved
@@ -1,11 +1,8 @@
-<<<<<<< HEAD
 from incydr._alert_rules.models.response import RuleDetails
 from incydr._alert_rules.models.response import RuleUser
 from incydr._alert_rules.models.response import RuleUsersList
-=======
 from incydr._alerts.models.alert import AlertDetails
 from incydr._alerts.models.response import AlertQueryPage
->>>>>>> 9fb72f57
 from incydr._cases.models import Case
 from incydr._cases.models import CaseFileEvents
 from incydr._cases.models import CasesPage
@@ -60,14 +57,11 @@
     "UsersPage",
     "Role",
     "UpdateRolesResponse",
-<<<<<<< HEAD
     "RuleUsersList",
     "RuleUser",
     "RuleDetails",
-=======
     "TrustedActivity",
     "TrustedActivitiesPage",
->>>>>>> 9fb72f57
     "DepartmentsPage",
     "DirectoryGroupsPage",
     "DirectoryGroup",

--- conflicted
+++ resolved
@@ -80,12 +80,8 @@
         self._cases = CasesClient(self)
         self._customer = CustomerClient(self.session)
         self._file_events = FileEventsClient(self)
-<<<<<<< HEAD
-        self._devices = DevicesClient(self.session)
+        self._devices = DevicesClient(self)
         self._users = UsersClient(self.session)
-=======
-        self._devices = DevicesClient(self)
->>>>>>> a5eafcb6
 
         self._session.auth.refresh()
 

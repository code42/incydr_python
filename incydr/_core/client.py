--- conflicted
+++ resolved
@@ -27,7 +27,6 @@
     * **api_client_id**: `str` The ID of your [Incydr API Client](https://support.code42.com/Incydr/Admin/Code42_console_reference/API_clients)
     * **api_client_secret**: `str` The Secret for your Incydr API Client.
 
-<<<<<<< HEAD
     Usage example:
 
         >>> import incydr
@@ -35,8 +34,6 @@
 
     """
 
-=======
->>>>>>> 887b24ef
     def __init__(
         self,
         url: str = None,
@@ -79,16 +76,10 @@
 
         self._session.hooks["response"] = [response_hook]
 
-<<<<<<< HEAD
         self._cases = CasesClient(self)
         self._customer = CustomerClient(self.session)
         self._file_events = FileEventsClient(self)
-=======
-        self.cases = CasesClient(self.session)
-        self.file_events = FileEventsClient(self.session)
-        self.devices = DevicesClient(self.session)
-        self.customer = CustomerClient(self.session)
->>>>>>> 887b24ef
+        self._devices = DevicesClient(self.session)
 
         self._session.auth.refresh()
 
@@ -149,4 +140,14 @@
             >>> client.customer.v1.get()
 
         """
-        return self._customer+        return self._customer
+
+    @property
+    def devices(self):
+        """
+        Property returning a [`DevicesClient`](../devices) for interacting with `/v*/devices` API endpoints.
+        Usage:
+
+            >>> client.devices.v1.get()
+
+        """
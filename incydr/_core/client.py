--- conflicted
+++ resolved
@@ -206,7 +206,6 @@
         """
         return self._users
 
-<<<<<<< HEAD
     @property
     def watchlists(self):
         """
@@ -216,7 +215,7 @@
             >>> client.watchlists.v1.get_page()
         """
         return self._watchlists
-=======
+
     def _log_response_info(self, response):
         self._settings.logger.info(
             f"{response.request.method} {response.request.url} status_code={response.status_code}"
@@ -237,5 +236,4 @@
             self._settings.logger.debug(dumped)
         except Exception as err:
             self._settings.logger.debug(f"Error dumping request/response info: {err}")
-            self._settings.logger.debug(response)
->>>>>>> 855a314a
+            self._settings.logger.debug(response)
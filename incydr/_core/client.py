--- conflicted
+++ resolved
@@ -167,7 +167,6 @@
         return self._devices
 
     @property
-<<<<<<< HEAD
     def file_events(self):
         """
         Property returning a [`FileEventsClient`](../file_events) for interacting with `/v*/file-events` API endpoints.
@@ -180,7 +179,8 @@
 
         """
         return self._file_events
-=======
+
+    @property
     def users(self):
         """
         Property returning a [`UsersClient`](../users) for interacting with `/v*/users` API endpoints.
@@ -189,5 +189,4 @@
             >>> client.users.v1.get_page(active=True)
 
         """
-        return self._users
->>>>>>> 1fb62cfd
+        return self._users
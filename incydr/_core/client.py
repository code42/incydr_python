import base64
import json
import logging
import re
from collections import deque
from textwrap import indent

from requests_toolbelt import user_agent
from requests_toolbelt.sessions import BaseUrlSession
from requests_toolbelt.utils.dump import dump_response

from incydr.__about__ import __version__
from incydr._alerts.client import AlertsClient
from incydr._cases.client import CasesClient
from incydr._core.auth import APIClientAuth
from incydr._core.settings import IncydrSettings
from incydr._customer.client import CustomerClient
from incydr._departments.client import DepartmentsClient
from incydr._devices.client import DevicesClient
from incydr._directory_groups.client import DirectoryGroupsClient
from incydr._file_events.client import FileEventsClient
<<<<<<< HEAD
from incydr._trusted_activities.client import TrustedActivitiesClient
=======
from incydr._legal_hold.client import LegalHoldClient
>>>>>>> 90ffdb0e
from incydr._user_risk_profiles.client import UserRiskProfiles
from incydr._users.client import UsersClient
from incydr._watchlists.client import WatchlistsClient

_base_user_agent = user_agent("incydr", __version__)
_auth_header_regex = re.compile(r"Authorization: (Bearer|Basic) \S+")


class Client:
    """
    An HTTP client for interacting with the Code42 Incydr API.

    **Parameters**:

    * **url**: `str` The url of your Incydr API gateway. See the [developer getting started guide](https://developer.code42.com/api/#section/User-Guides/Get-started)
        to find your API domain based on your console login URL.
    * **api_client_id**: `str` The ID of your [Incydr API Client](https://support.code42.com/Incydr/Admin/Code42_console_reference/API_clients)
    * **api_client_secret**: `str` The Secret for your Incydr API Client.

    Usage example:

        >>> import incydr
        >>> client = incydr.Client(url="https://api.us.code42.com", api_client_id="<client_id>", api_client_secret="<client_secret>")

    """

    def __init__(
        self,
        url: str = None,
        api_client_id: str = None,
        api_client_secret: str = None,
        **settings_kwargs,
    ):
        self._settings = IncydrSettings(
            url=url,
            api_client_id=api_client_id,
            api_client_secret=api_client_secret,
            **settings_kwargs,
        )
        self._request_history = deque(maxlen=self._settings.max_response_history)

        self._session = BaseUrlSession(base_url=self._settings.url)
        self._session.headers["User-Agent"] = (
            self._settings.user_agent_prefix or "" + _base_user_agent
        )
        self._session.auth = APIClientAuth(
            session=self._session,
            api_client_id=self._settings.api_client_id,
            api_client_secret=self._settings.api_client_secret,
        )

        def response_hook(response, *args, **kwargs):
            level = self._settings.log_level
            if level == logging.INFO:
                self._log_response_info(response)
            if level == logging.DEBUG:
                self._log_response_debug(response)

            self._request_history.appendleft(response)
            response.raise_for_status()

        self._session.hooks["response"] = [response_hook]

        self._alerts = AlertsClient(self)
        self._cases = CasesClient(self)
        self._customer = CustomerClient(self)
        self._departments = DepartmentsClient(self)
        self._devices = DevicesClient(self)
        self._directory_groups = DirectoryGroupsClient(self)
        self._file_events = FileEventsClient(self)
<<<<<<< HEAD
        self._trusted_activities = TrustedActivitiesClient(self)
=======
        self._legal_hold = LegalHoldClient(self)
>>>>>>> 90ffdb0e
        self._users = UsersClient(self)
        self._user_risk_profiles = UserRiskProfiles(self)
        self._watchlists = WatchlistsClient(self)

        self._session.auth.refresh()

    @property
    def request_history(self):
        """
        Property returning a list of the last `n` number of [`requests.Response`](https://requests.readthedocs.io/en/latest/api/#requests.Response)
        objects received, where `n` equals the `client.settings.max_response_history` value (default=5).

        The most recent request is the first item in the list: `client.request_history[0]`
        """
        return list(self._request_history)

    @property
    def settings(self):
        """
        Property returning an [`IncydrSettings`](../settings) object that contains the configuration for this client.
        """
        return self._settings

    @property
    def session(self):
        """
        Property returning the core [`requests.Session`](https://requests.readthedocs.io/en/latest/api/#request-sessions) used to make all
        HTTP requests.

        Contains a hook that prepends the base url of the Code42 API gateway to each request url.

        Usage:

            >>> response = client.session.get("/v1/users")
            >>> response
            <Response [200]>
            >>> response.url
            'https://api.us.code42.com/v1/users'
        """
        return self._session

    @property
    def tenant_id(self):
        """Property returning the current tenant ID."""
        token = self.session.auth.token_response.access_token.get_secret_value()
        payload = token.encode("ascii").split(b".")[-2]
        extra = len(payload) % 4
        if extra > 0:
            payload += b"=" * (4 - extra)
        return json.loads(base64.urlsafe_b64decode(payload))["tenantUid"]

    @property
    def alerts(self):
        return self._alerts

    @property
    def cases(self):
        """
        Property returning a [`CasesClient`](../cases) for interacting with `/v*/cases` API endpoints.

        Usage:

            >>> client.cases.v1.create(name="Test", description="My Description")

        """
        return self._cases

    @property
    def customer(self):
        """
        Property returning a [`CustomerClient`](../customer) for interacting with `/v*/customer` API endpoints.

        Usage:

            >>> client.customer.v1.get()

        """
        return self._customer

    @property
    def departments(self):
        """
        Property returning a [`DepartmentsClient`](../departments) for interacting with `/v*/departments` API endpoints.
        Usage:

            >>> client.departments.v1.get_page()

        """
        return self._departments

    @property
    def devices(self):
        """
        Property returning a [`DevicesClient`](../devices) for interacting with `/v*/devices` API endpoints.
        Usage:

            >>> client.devices.v1.get_page(active=True)

        """
        return self._devices

    @property
    def directory_groups(self):
        """
        Property returning a [`DirectoryGroupsClient`](../directory_groups) for interacting with `/v*/directory-groups` API endpoints.
        Usage:

            >>> client.directory_groups.v1.get_page()

        """
        return self._directory_groups

    @property
    def file_events(self):
        """
        Property returning a [`FileEventsClient`](../file_events) for interacting with `/v*/file-events` API endpoints.
        Usage:

            >>> from incydr import EventQuery
            >>> query = EventQuery(start_date='P30D').equals('file.category', 'Document')

            >>> client.file_events.v2.search(query)

        """
        return self._file_events

    @property
<<<<<<< HEAD
    def trusted_activities(self):
        """
        Property returning a [`TrustedActivitiesClient`](../trusted_activities) for interacting with
        `/v*/trusted-activities` API endpoints.

        Usage:

            >>> client.trusted_activities.v2.get_page()

        """
        return self._trusted_activities
=======
    def legal_hold(self):
        """
        Property returning a [`LegalHoldClient`](../legal_hold) for interacting with `/v*/legal-hold` API endpoints.
        Usage:

            >>> client.legal_hold.v1.list_policies()

        """
        return self._legal_hold
>>>>>>> 90ffdb0e

    @property
    def users(self):
        """
        Property returning a [`UsersClient`](../users) for interacting with `/v*/users` API endpoints.
        Usage:

            >>> client.users.v1.get_page(active=True)

        """
        return self._users

    @property
    def user_risk_profiles(self):
        """
        Property returning a [`UserRiskProfilesClient`](../user_risk_profiles) for interacting with
        `/v*/user_risk_profiles` API endpoints.

        Usage:

            >>> client.user_risk_profiles.v1.get_user_risk_profile("23")

        """
        return self._user_risk_profiles

    @property
    def watchlists(self):
        """
        Property returning a [`WatchlistsClient`](../watchlists) for interacting with `/v*/watchlists` API endpoints.
        Usage:

            >>> client.watchlists.v1.get_page()
        """
        return self._watchlists

    def _log_response_info(self, response):
        self._settings.logger.info(
            f"{response.request.method} {response.request.url} status_code={response.status_code}"
        )

    def _log_response_debug(self, response):
        try:
            dumped = dump_response(
                response, request_prefix=b"", response_prefix=b""
            ).decode("utf-8")
            dumped = re.sub(
                _auth_header_regex,
                "Authorization: <token_redacted>",
                dumped,
            )
            if not self._settings.use_rich:
                dumped = indent(dumped, prefix="\t")
            self._settings.logger.debug(dumped)
        except Exception as err:
            self._settings.logger.debug(f"Error dumping request/response info: {err}")
            self._settings.logger.debug(response)<|MERGE_RESOLUTION|>--- conflicted
+++ resolved
@@ -19,11 +19,8 @@
 from incydr._devices.client import DevicesClient
 from incydr._directory_groups.client import DirectoryGroupsClient
 from incydr._file_events.client import FileEventsClient
-<<<<<<< HEAD
+from incydr._legal_hold.client import LegalHoldClient
 from incydr._trusted_activities.client import TrustedActivitiesClient
-=======
-from incydr._legal_hold.client import LegalHoldClient
->>>>>>> 90ffdb0e
 from incydr._user_risk_profiles.client import UserRiskProfiles
 from incydr._users.client import UsersClient
 from incydr._watchlists.client import WatchlistsClient
@@ -94,11 +91,8 @@
         self._devices = DevicesClient(self)
         self._directory_groups = DirectoryGroupsClient(self)
         self._file_events = FileEventsClient(self)
-<<<<<<< HEAD
+        self._legal_hold = LegalHoldClient(self)
         self._trusted_activities = TrustedActivitiesClient(self)
-=======
-        self._legal_hold = LegalHoldClient(self)
->>>>>>> 90ffdb0e
         self._users = UsersClient(self)
         self._user_risk_profiles = UserRiskProfiles(self)
         self._watchlists = WatchlistsClient(self)
@@ -226,7 +220,17 @@
         return self._file_events
 
     @property
-<<<<<<< HEAD
+    def legal_hold(self):
+        """
+        Property returning a [`LegalHoldClient`](../legal_hold) for interacting with `/v*/legal-hold` API endpoints.
+        Usage:
+
+            >>> client.legal_hold.v1.list_policies()
+
+        """
+        return self._legal_hold
+
+    @property
     def trusted_activities(self):
         """
         Property returning a [`TrustedActivitiesClient`](../trusted_activities) for interacting with
@@ -238,17 +242,6 @@
 
         """
         return self._trusted_activities
-=======
-    def legal_hold(self):
-        """
-        Property returning a [`LegalHoldClient`](../legal_hold) for interacting with `/v*/legal-hold` API endpoints.
-        Usage:
-
-            >>> client.legal_hold.v1.list_policies()
-
-        """
-        return self._legal_hold
->>>>>>> 90ffdb0e
 
     @property
     def users(self):

import logging
import sys
from collections import deque

from requests_toolbelt import user_agent
from requests_toolbelt.sessions import BaseUrlSession
from requests_toolbelt.utils.dump import dump_response

from incydr.__about__ import __version__
from incydr._cases.client import CasesClient
from incydr._core.auth import APIClientAuth
from incydr._core.settings import IncydrSettings
<<<<<<< HEAD
from incydr._devices.client import DevicesClient
=======
from incydr._customer.client import CustomerClient
>>>>>>> ca81f9b4
from incydr._file_events.client import FileEventsClient

_base_user_agent = user_agent("incydr", __version__)


class Client:
    """
    The Incydr SDK Client class.

    If `None` is passed to any parameters they will be loaded from environment variables or a .env file in the cwd.

    :param url: The url of your Incydr API gateway. See the `getting started guide`_ to find your API domain based on
        your console login URL.
    :type url: str
    :param api_client_id: The ID of your `Incydr API Client`_.
    :type api_client_id: str
    :param api_client_secret: The Secret for your `Incydr API Client`_.
    :type api_client_secret: str

    .. _getting started guide:
        https://developer.code42.com/api/#section/User-Guides/Get-started
    .. _Incydr API Client:
        https://support.code42.com/Incydr/Admin/Code42_console_reference/API_clients
    """

    def __init__(
        self,
        url=None,
        api_client_id=None,
        api_client_secret=None,
        user_agent_prefix=None,
    ):
        logging.basicConfig()
        self.settings = IncydrSettings(
            url=url, api_client_id=api_client_id, api_client_secret=api_client_secret
        )
        if self.settings.use_rich and hasattr(sys, "ps1"):
            from rich import pretty

            pretty.install()

        self._request_history = deque(maxlen=self.settings.max_response_history)

        self.session = BaseUrlSession(base_url=self.settings.url)
        if user_agent_prefix:
            user_agent = f"{user_agent_prefix} {_base_user_agent}"
        else:
            user_agent = _base_user_agent
        self.session.headers["User-Agent"] = user_agent
        self.session.auth = APIClientAuth(
            session=self.session,
            api_client_id=self.settings.api_client_id,
            api_client_secret=self.settings.api_client_secret,
        )

        def response_hook(response, *args, **kwargs):
            self.settings.logger.debug(dump_response(response).decode("utf-8"))
            self._request_history.appendleft(response)
            response.raise_for_status()

        self.session.hooks["response"] = [response_hook]

        self.cases = CasesClient(self.session)
        self.file_events = FileEventsClient(self.session)
<<<<<<< HEAD
        self.devices = DevicesClient(self.session)
=======
        self.customer = CustomerClient(self.session)
>>>>>>> ca81f9b4

        self.session.auth.refresh()

    @property
    def request_history(self):
        """List of the last `n` :class:requests.Response objects received, where n=client.settings.max_response_history
        (default=5)
        """
        return list(self._request_history)<|MERGE_RESOLUTION|>--- conflicted
+++ resolved
@@ -10,11 +10,8 @@
 from incydr._cases.client import CasesClient
 from incydr._core.auth import APIClientAuth
 from incydr._core.settings import IncydrSettings
-<<<<<<< HEAD
 from incydr._devices.client import DevicesClient
-=======
 from incydr._customer.client import CustomerClient
->>>>>>> ca81f9b4
 from incydr._file_events.client import FileEventsClient
 
 _base_user_agent = user_agent("incydr", __version__)
@@ -79,11 +76,8 @@
 
         self.cases = CasesClient(self.session)
         self.file_events = FileEventsClient(self.session)
-<<<<<<< HEAD
         self.devices = DevicesClient(self.session)
-=======
         self.customer = CustomerClient(self.session)
->>>>>>> ca81f9b4
 
         self.session.auth.refresh()
 

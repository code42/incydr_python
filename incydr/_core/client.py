import base64
import json
import logging
import re
from collections import deque
from textwrap import indent

from requests_toolbelt import user_agent
from requests_toolbelt.sessions import BaseUrlSession
from requests_toolbelt.utils.dump import dump_response

from incydr.__about__ import __version__
from incydr._alert_rules.client import AlertRulesClient
from incydr._alerts.client import AlertsClient
from incydr._audit_log.client import AuditLogClient
from incydr._cases.client import CasesClient
from incydr._core.auth import APIClientAuth
from incydr._core.settings import IncydrSettings
from incydr._customer.client import CustomerClient
from incydr._departments.client import DepartmentsClient
from incydr._devices.client import DevicesClient
from incydr._directory_groups.client import DirectoryGroupsClient
from incydr._file_events.client import FileEventsClient
from incydr._legal_hold.client import LegalHoldClient
from incydr._trusted_activities.client import TrustedActivitiesClient
from incydr._user_risk_profiles.client import UserRiskProfiles
from incydr._users.client import UsersClient
from incydr._watchlists.client import WatchlistsClient

_base_user_agent = user_agent("incydr", __version__)
_auth_header_regex = re.compile(r"Authorization: (Bearer|Basic) \S+")


class Client:
    """
    An HTTP client for interacting with the Code42 Incydr API.

    **Parameters**:

    * **url**: `str` The url of your Incydr API gateway. See the [developer getting started guide](https://developer.code42.com/api/#section/User-Guides/Get-started)
        to find your API domain based on your console login URL.
    * **api_client_id**: `str` The ID of your [Incydr API Client](https://support.code42.com/Incydr/Admin/Code42_console_reference/API_clients)
    * **api_client_secret**: `str` The Secret for your Incydr API Client.

    Usage example:

        >>> import incydr
        >>> client = incydr.Client(url="https://api.us.code42.com", api_client_id="<client_id>", api_client_secret="<client_secret>")

    """

    def __init__(
        self,
        url: str = None,
        api_client_id: str = None,
        api_client_secret: str = None,
        **settings_kwargs,
    ):
        self._settings = IncydrSettings(
            url=url,
            api_client_id=api_client_id,
            api_client_secret=api_client_secret,
            **settings_kwargs,
        )
        self._request_history = deque(maxlen=self._settings.max_response_history)

        self._session = BaseUrlSession(base_url=self._settings.url)
        self._session.headers["User-Agent"] = (
            self._settings.user_agent_prefix or "" + _base_user_agent
        )
        self._session.auth = APIClientAuth(
            session=self._session,
            api_client_id=self._settings.api_client_id,
            api_client_secret=self._settings.api_client_secret,
        )

        def response_hook(response, *args, **kwargs):
            level = self._settings.log_level
            if level == logging.INFO:
                self._log_response_info(response)
            if level == logging.DEBUG:
                self._log_response_debug(response)

            self._request_history.appendleft(response)
            response.raise_for_status()

        self._session.hooks["response"] = [response_hook]

        self._alerts = AlertsClient(self)
<<<<<<< HEAD
        self._audit_log = AuditLogClient(self)
=======
        self._alert_rules = AlertRulesClient(self)
>>>>>>> 931c0c5c
        self._cases = CasesClient(self)
        self._customer = CustomerClient(self)
        self._departments = DepartmentsClient(self)
        self._devices = DevicesClient(self)
        self._directory_groups = DirectoryGroupsClient(self)
        self._file_events = FileEventsClient(self)
        self._legal_hold = LegalHoldClient(self)
        self._trusted_activities = TrustedActivitiesClient(self)
        self._users = UsersClient(self)
        self._user_risk_profiles = UserRiskProfiles(self)
        self._watchlists = WatchlistsClient(self)

        self._session.auth.refresh()

    @property
    def tenant_id(self):
        """Property returning the current tenant ID."""
        token = self.session.auth.token_response.access_token.get_secret_value()
        payload = token.encode("ascii").split(b".")[-2]
        extra = len(payload) % 4
        if extra > 0:
            payload += b"=" * (4 - extra)
        return json.loads(base64.urlsafe_b64decode(payload))["tenantUid"]

    @property
    def request_history(self):
        """
        Property returning a list of the last `n` number of [`requests.Response`](https://requests.readthedocs.io/en/latest/api/#requests.Response)
        objects received, where `n` equals the `client.settings.max_response_history` value (default=5).

        The most recent request is the first item in the list: `client.request_history[0]`
        """
        return list(self._request_history)

    @property
    def settings(self):
        """
        Property returning an [`IncydrSettings`](../settings) object that contains the configuration for this client.
        """
        return self._settings

    @property
    def session(self):
        """
        Property returning the core [`requests.Session`](https://requests.readthedocs.io/en/latest/api/#request-sessions) used to make all
        HTTP requests.

        Contains a hook that prepends the base url of the Code42 API gateway to each request url.

        Usage:

            >>> response = client.session.get("/v1/users")
            >>> response
            <Response [200]>
            >>> response.url
            'https://api.us.code42.com/v1/users'
        """
        return self._session

    @property
    def alerts(self):
        """
        Property returning an [`AlertsClient`](../alerts) for interacting with
        `/v*/alerts` API endpoints.
        Usage:
            >>> client.alerts.v1.get_page()
        """
        return self._alerts

    @property
<<<<<<< HEAD
    def audit_log(self):
        """
        Property returning an [`AuditLogClient`](../audit_log) for interacting with
        `/v*/audit` API endpoints.
        Usage:
            >>> client.audit_log.v1.get_page()
        """
        return self._audit_log
=======
    def alert_rules(self):
        """
        Property returning a [`AlertRules`](../alert_rules) for interacting with `/v*/alert-rules` and `/v*/alerts/rules* API endpoints.

        Usage:

            >>> client.alert_rules.v1.add_users(rule_id='test', users=['user-id-1', 'user-id-2'])

        """
        return self._alert_rules
>>>>>>> 931c0c5c

    @property
    def cases(self):
        """
        Property returning a [`CasesClient`](../cases) for interacting with `/v*/cases` API endpoints.

        Usage:

            >>> client.cases.v1.create(name="Test", description="My Description")

        """
        return self._cases

    @property
    def customer(self):
        """
        Property returning a [`CustomerClient`](../customer) for interacting with `/v*/customer` API endpoints.

        Usage:

            >>> client.customer.v1.get()

        """
        return self._customer

    @property
    def departments(self):
        """
        Property returning a [`DepartmentsClient`](../departments) for interacting with `/v*/departments` API endpoints.
        Usage:

            >>> client.departments.v1.get_page()

        """
        return self._departments

    @property
    def devices(self):
        """
        Property returning a [`DevicesClient`](../devices) for interacting with `/v*/devices` API endpoints.
        Usage:

            >>> client.devices.v1.get_page(active=True)

        """
        return self._devices

    @property
    def directory_groups(self):
        """
        Property returning a [`DirectoryGroupsClient`](../directory_groups) for interacting with `/v*/directory-groups` API endpoints.
        Usage:

            >>> client.directory_groups.v1.get_page()

        """
        return self._directory_groups

    @property
    def file_events(self):
        """
        Property returning a [`FileEventsClient`](../file_events) for interacting with `/v*/file-events` API endpoints.
        Usage:

            >>> from incydr import EventQuery
            >>> query = EventQuery(start_date='P30D').equals('file.category', 'Document')

            >>> client.file_events.v2.search(query)

        """
        return self._file_events

    @property
    def legal_hold(self):
        """
        Property returning a [`LegalHoldClient`](../legal_hold) for interacting with `/v*/legal-hold` API endpoints.
        Usage:

            >>> client.legal_hold.v1.list_policies()

        """
        return self._legal_hold

    @property
    def trusted_activities(self):
        """
        Property returning a [`TrustedActivitiesClient`](../trusted_activities) for interacting with
        `/v*/trusted-activities` API endpoints.

        Usage:

            >>> client.trusted_activities.v2.get_page()

        """
        return self._trusted_activities

    @property
    def users(self):
        """
        Property returning a [`UsersClient`](../users) for interacting with `/v*/users` API endpoints.
        Usage:

            >>> client.users.v1.get_page(active=True)

        """
        return self._users

    @property
    def user_risk_profiles(self):
        """
        Property returning a [`UserRiskProfilesClient`](../user_risk_profiles) for interacting with
        `/v*/user_risk_profiles` API endpoints.

        Usage:

            >>> client.user_risk_profiles.v1.get_user_risk_profile("23")

        """
        return self._user_risk_profiles

    @property
    def watchlists(self):
        """
        Property returning a [`WatchlistsClient`](../watchlists) for interacting with `/v*/watchlists` API endpoints.
        Usage:

            >>> client.watchlists.v1.get_page()
        """
        return self._watchlists

    def _log_response_info(self, response):
        self._settings.logger.info(
            f"{response.request.method} {response.request.url} status_code={response.status_code}"
        )

    def _log_response_debug(self, response):
        try:
            dumped = dump_response(
                response, request_prefix=b"", response_prefix=b""
            ).decode("utf-8")
            dumped = re.sub(
                _auth_header_regex,
                "Authorization: <token_redacted>",
                dumped,
            )
            if not self._settings.use_rich:
                dumped = indent(dumped, prefix="\t")
            self._settings.logger.debug(dumped)
        except Exception as err:
            self._settings.logger.debug(f"Error dumping request/response info: {err}")
            self._settings.logger.debug(response)<|MERGE_RESOLUTION|>--- conflicted
+++ resolved
@@ -87,11 +87,8 @@
         self._session.hooks["response"] = [response_hook]
 
         self._alerts = AlertsClient(self)
-<<<<<<< HEAD
+        self._alert_rules = AlertRulesClient(self)
         self._audit_log = AuditLogClient(self)
-=======
-        self._alert_rules = AlertRulesClient(self)
->>>>>>> 931c0c5c
         self._cases = CasesClient(self)
         self._customer = CustomerClient(self)
         self._departments = DepartmentsClient(self)
@@ -162,7 +159,18 @@
         return self._alerts
 
     @property
-<<<<<<< HEAD
+    def alert_rules(self):
+        """
+        Property returning a [`AlertRules`](../alert_rules) for interacting with `/v*/alert-rules` and `/v*/alerts/rules* API endpoints.
+
+        Usage:
+
+            >>> client.alert_rules.v1.add_users(rule_id='test', users=['user-id-1', 'user-id-2'])
+
+        """
+        return self._alert_rules
+
+    @property
     def audit_log(self):
         """
         Property returning an [`AuditLogClient`](../audit_log) for interacting with
@@ -171,18 +179,6 @@
             >>> client.audit_log.v1.get_page()
         """
         return self._audit_log
-=======
-    def alert_rules(self):
-        """
-        Property returning a [`AlertRules`](../alert_rules) for interacting with `/v*/alert-rules` and `/v*/alerts/rules* API endpoints.
-
-        Usage:
-
-            >>> client.alert_rules.v1.add_users(rule_id='test', users=['user-id-1', 'user-id-2'])
-
-        """
-        return self._alert_rules
->>>>>>> 931c0c5c
 
     @property
     def cases(self):

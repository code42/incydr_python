--- conflicted
+++ resolved
@@ -156,7 +156,6 @@
         return self._devices
 
     @property
-<<<<<<< HEAD
     def file_events(self):
         """
         Property returning a [`FileEventsClient`](../file_events) for interacting with `/v*/file-events` API endpoints.
@@ -169,7 +168,8 @@
 
         """
         return self._file_events
-=======
+
+    @property
     def users(self):
         """
         Property returning a [`UsersClient`](../users) for interacting with `/v*/users` API endpoints.
@@ -178,5 +178,4 @@
             >>> client.users.v1.get_page(active=True)
 
         """
-        return self._users
->>>>>>> cc748922
+        return self._users
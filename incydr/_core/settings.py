--- conflicted
+++ resolved
@@ -69,12 +69,8 @@
     * **page_size**: `int` The default page size for all paginated requests. Defaults to 100. env_var=`INCYDR_PAGE_SIZE`
     * **max_response_history**: `int` The maximum number of responses the `incydr.Client.response_history` list will
         store. Defaults to 5. env_var=`INCYDR_MAX_RESPONSE_HISTORY`
-<<<<<<< HEAD
-    * **log_file**: `str` The file path or file-like object to write log output to. Defaults to None.
-=======
     * **log_stderr**: `bool` Enables logging to stderr. Defaults to True. env_var=`INCYDR_LOG_STDERR`
     * **log_file**: `str` The file path or file-like object to write log output to. Defaults to None. env_var=`INCYDR_LOG_FILE`
->>>>>>> aad34c2d
     * **log_level**: `int` The level for logging messages. Defaults to `logging.WARNING`. env_var=`INCYDR_LOG_LEVEL`
     * **logger**: `logging.Logger` The logger used for client logging. Cannot be defined via environment variable. Can
         be replaced with a custom `logging.Logger`. If a custom `Logger` is supplied, the other log settings will have

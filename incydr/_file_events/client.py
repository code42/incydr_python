--- conflicted
+++ resolved
@@ -7,10 +7,7 @@
 from .models.response import SavedSearch
 from .models.response import SavedSearchesPage
 from incydr._queries.file_events import EventQuery
-<<<<<<< HEAD
-=======
 from incydr._queries.file_events import Filter
->>>>>>> 672198de
 from incydr._queries.file_events import FilterGroup
 from incydr._queries.file_events import Query
 
@@ -51,10 +48,7 @@
 
         if isinstance(query, SavedSearch):
             query = _create_query_from_saved_search(query)
-<<<<<<< HEAD
-=======
             print(query.dict())
->>>>>>> 672198de
 
         if isinstance(query, str):
             query = Query.parse_raw(query)
@@ -148,17 +142,12 @@
         query.groupClause = saved_search.group_clause
     if saved_search.groups:
         for i in saved_search.groups:
-<<<<<<< HEAD
-            query.groups.append(
-                FilterGroup(filterClause=i.filter_clause, filters=i.filters)
-=======
             filters = [
                 Filter.construct(value=f.value, operator=f.operator, term=f.term)
                 for f in i.filters
             ]
             query.groups.append(
                 FilterGroup.construct(filterClause=i.filter_clause, filters=filters)
->>>>>>> 672198de
             )
     if saved_search.srt_dir:
         query.srtDir = saved_search.srt_dir

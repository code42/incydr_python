from typing import Union
<<<<<<< HEAD
=======

from .models import FileEventResponseV1
from .models import FileEventResponseV2
from incydr._queries.file_events import EventQuery
from incydr._queries.file_events import Query
>>>>>>> 887b24ef

from requests.adapters import HTTPAdapter
from urllib3 import Retry

from .._queries._file_events.query import EventQuery
from ._models.response import FileEventsPage
from ._models.response import SavedSearch
from ._models.response import SavedSearchesPage
from incydr._queries._file_events.models import FilterGroup
from incydr._queries._file_events.models import Query


class FileEventsV2:
    """
    Client for `/v2/file-events` endpoints.

    Usage example:

        >>> import incydr
        >>> from incydr import EventQuery
        >>>
        >>> client = incydr.Client(**kwargs)
        >>> query = EventQuery(start_date='P30D').equals('file.category', ['Document', 'SourceCode'])
        >>> client.file_events.v2.search(query)
    """

    def __init__(self, session):
        self._parent = session
        self._retry_adapter_mounted = False

    def search(
        self,
        query: Union[Query, EventQuery, SavedSearch],
    ) -> FileEventsPage:
        """
        Search file events.

        **Parameters**:

        * **query**: `EventQuery`, `SavedSearch` (required): The query object to filter file events by different fields.

        **Returns**: A [`FileEventsPage`][fileeventspage-model] object.
        """
        self._mount_retry_adapter()

        if isinstance(query, SavedSearch):
            query = _create_query_from_saved_search(query)

        query = query if isinstance(query, dict) else query.dict()

        response = self._parent.session.post("/v2/file-events", json=query)
        return FileEventsPage.parse_response(response)

    def get_all_saved_searches(self) -> SavedSearchesPage:
        """
        Get all saved searches.

        **Returns**: A [`SavedSearchesPage`] object.
        """
        response = self._parent.session.get("/v2/file-events/saved-searches")
        return SavedSearchesPage.parse_response(response)

    def get_saved_search_by_id(self, search_id: str) -> SavedSearch:
        """
        Get a single saved search.

        **Parameters**:

<<<<<<< HEAD
        * **search_id**: `str` - The unique ID of the saved search.

        **Returns**: A [`SavedSearch`] object.
        """
        response = self._parent.session.get(
            f"/v2/file-events/saved-searches/{search_id}"
        )

        # the api response contains a page with a single search. Returns that single SavedSearch object.
        # the api will return a 404 if a no saved searches matching the id are found.
        page = SavedSearchesPage.parse_response(response)
        return page.searches[0]

    def execute_saved_search(self, search_id: str) -> FileEventsPage:
        return self.search(self.get_saved_search_by_id(search_id))

    def _mount_retry_adapter(self):
        """Sets custom Retry strategy for FFS url requests to gracefully handle being rate-limited on FFS queries."""
        if not self._retry_adapter_mounted:
            retry_strategy = FFSQueryRetryStrategy(
                status=3,  # retry up to 3 times
                backoff_factor=5,  # if `retry-after` header isn't present, use 5 second exponential backoff
                allowed_methods=[
                    "POST"
                ],  # POST isn't a default allowed method due to it usually modifying resources
                status_forcelist=[
                    429
                ],  # this only handles 429 errors, it won't retry on 5xx
            )
            file_event_adapter = HTTPAdapter(
                pool_connections=200,
                pool_maxsize=4,
                pool_block=True,
                max_retries=retry_strategy,
            )
            self._parent.session.mount(self._parent.settings.url, file_event_adapter)
            self._retry_adapter_mounted = True
=======
    def search(
        self,
        query: Union[str, Query, EventQuery],
    ):
        if isinstance(query, str):
            query = Query.parse_raw(query)
        response = self._session.post("/v2/file-events", json=query.dict())
        return FileEventResponseV2.parse_raw(response.text)
>>>>>>> 887b24ef


class FileEventsClient:
    def __init__(self, parent):
        self._parent = parent
        self._v2 = None

    @property
    def v2(self):
        if self._v2 is None:
            self._v2 = FileEventsV2(self._parent)
        return self._v2


def _create_query_from_saved_search(saved_search: SavedSearch) -> Query:
    query = Query(groups=[])
    if saved_search.group_clause:
        query.groupClause = saved_search.group_clause
    if saved_search.groups:
        for i in saved_search.groups:
            query.groups.append(
                FilterGroup(filterClause=i.filter_clause, filters=i.filters)
            )
    if saved_search.srt_dir:
        query.srtDir = saved_search.srt_dir
    if saved_search.srt_key:
        query.srtKey = saved_search.srt_key
    return query


class FFSQueryRetryStrategy(Retry):
    """The forensic search service helpfully responds with a 'retry-after' header, telling us how long until the rate
    limiter is reset. We subclass :class:`urllib3.Retry` just to add a bit of logging so the user can tell why the
    request might look like it's hanging.
    """

    # TODO: Handle debug logging

    def get_retry_after(self, response):
        retry_after = super().get_retry_after(response)
        # if retry_after is not None:
        #     debug.logger.info(
        #         f"Forensic search rate limit hit, retrying after: {int(retry_after)} seconds."
        #     )
        return retry_after

    def get_backoff_time(self):
        backoff_time = super().get_backoff_time()
        # debug.logger.info(
        #     f"Forensic search rate limit hit, retrying after: {backoff_time} seconds."
        # )
        return backoff_time<|MERGE_RESOLUTION|>--- conflicted
+++ resolved
@@ -1,22 +1,14 @@
 from typing import Union
-<<<<<<< HEAD
-=======
-
-from .models import FileEventResponseV1
-from .models import FileEventResponseV2
-from incydr._queries.file_events import EventQuery
-from incydr._queries.file_events import Query
->>>>>>> 887b24ef
 
 from requests.adapters import HTTPAdapter
 from urllib3 import Retry
 
-from .._queries._file_events.query import EventQuery
 from ._models.response import FileEventsPage
 from ._models.response import SavedSearch
 from ._models.response import SavedSearchesPage
-from incydr._queries._file_events.models import FilterGroup
-from incydr._queries._file_events.models import Query
+from incydr._queries.file_events import EventQuery
+from incydr._queries.file_events import FilterGroup
+from incydr._queries.file_events import Query
 
 
 class FileEventsV2:
@@ -39,7 +31,7 @@
 
     def search(
         self,
-        query: Union[Query, EventQuery, SavedSearch],
+        query: Union[str, Query, EventQuery, SavedSearch],
     ) -> FileEventsPage:
         """
         Search file events.
@@ -55,9 +47,13 @@
         if isinstance(query, SavedSearch):
             query = _create_query_from_saved_search(query)
 
-        query = query if isinstance(query, dict) else query.dict()
+        if isinstance(query, str):
+            query = Query.parse_raw(query)
 
-        response = self._parent.session.post("/v2/file-events", json=query)
+        if isinstance(query, dict):
+            query = Query(**query)
+
+        response = self._parent.session.post("/v2/file-events", json=query.dict())
         return FileEventsPage.parse_response(response)
 
     def get_all_saved_searches(self) -> SavedSearchesPage:
@@ -75,7 +71,6 @@
 
         **Parameters**:
 
-<<<<<<< HEAD
         * **search_id**: `str` - The unique ID of the saved search.
 
         **Returns**: A [`SavedSearch`] object.
@@ -113,16 +108,6 @@
             )
             self._parent.session.mount(self._parent.settings.url, file_event_adapter)
             self._retry_adapter_mounted = True
-=======
-    def search(
-        self,
-        query: Union[str, Query, EventQuery],
-    ):
-        if isinstance(query, str):
-            query = Query.parse_raw(query)
-        response = self._session.post("/v2/file-events", json=query.dict())
-        return FileEventResponseV2.parse_raw(response.text)
->>>>>>> 887b24ef
 
 
 class FileEventsClient:

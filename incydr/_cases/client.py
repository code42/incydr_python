--- conflicted
+++ resolved
@@ -139,11 +139,7 @@
         """
 
         if created_at is not None:
-<<<<<<< HEAD
-            if not isinstance(created_at, Tuple):
-=======
             if not isinstance(created_at, (Tuple, list)):
->>>>>>> 4a0361a3
                 raise TypeError(
                     f"created_at kwarg should be a Tuple[datetime, datetime] object"
                     f", passed 'created_at={created_at}' of type: {type(created_at)}"
@@ -220,7 +216,6 @@
         **Returns**: A [`Case`][case-model] object with updated values from server.
         """
         data = UpdateCaseRequest(**case.dict())
-        print(data.dict())
         response = self._parent.session.put(
             f"/v1/cases/{case.number}", json=data.dict()
         )

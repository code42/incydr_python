--- conflicted
+++ resolved
@@ -1,4 +1,3 @@
-from __future__ import annotations
 from datetime import datetime
 from itertools import count
 from pathlib import Path
@@ -7,7 +6,7 @@
 from typing import Tuple
 from typing import Union
 
-from requests import Response, Session
+from requests import Response
 
 from incydr._cases.models import Case
 from incydr._cases.models import CaseFileEvents
@@ -91,7 +90,6 @@
         return self._parent.session.delete(f"/v1/cases/{case_number}")
 
     def get_case(self, case_number: int) -> Case:
-<<<<<<< HEAD
         """
         Get a single case.
 
@@ -102,10 +100,6 @@
         **Returns**: A [`Case`](../models/#case) object representing the case.
         """
         response = self._parent.session.get(f"/v1/cases/{case_number}")
-=======
-        """Get a single case."""
-        response = self._session.get(f"/v1/cases/{case_number}")
->>>>>>> ca81f9b4
         return Case.parse_response(response)
 
     def get_page(
@@ -267,7 +261,7 @@
         include_files=True,
         include_summary=True,
         include_file_events=True,
-    ) -> None:
+    ) -> Path:
         """
         Downloads full export of case in ZIP format to specified target folder.
 
@@ -357,7 +351,7 @@
             f"/v1/cases/{case_number}/fileevent", json={"events": event_ids}
         )
 
-    def delete_file_event_from_case(self, case_number: int, event_id: str):
+    def delete_file_event_from_case(self, case_number: int, event_id: str) -> Response:
         """
         Remove file events from a case.
 
@@ -373,16 +367,10 @@
         )
 
     def get_file_event_detail(self, case_number: int, event_id: str):
-<<<<<<< HEAD
         """
         Get the full detail for a given file event attached to a case.
 
         **Parameters**
-=======
-        """Get the full detail for a given file event."""
-        response = self._session.get(f"/v1/cases/{case_number}/fileevent/{event_id}")
-        return FileEventV2.parse_response(response)
->>>>>>> ca81f9b4
 
         * **case_number**: `int` Unique numeric identifier for the case.
         * **event_id**: `str` Unique identifier for event associated with case.

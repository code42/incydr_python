--- conflicted
+++ resolved
@@ -8,20 +8,16 @@
 
 from requests import Response
 
-<<<<<<< HEAD
 from incydr._core.util import get_filename_from_content_disposition, SortDirection
-=======
 from .models import Case
 from .models import CaseFileEventsResponse
 from .models import CasesPage
 from .models import CreateCaseRequest
 from .models import QueryCasesRequest
-from .models import SortDirection
 from .models import SortKeys
 from .models import Status
 from .models import UpdateCaseRequest
 from incydr._core.util import get_filename_from_content_disposition
->>>>>>> 98baae13
 from incydr._file_events.models import FileEventV2
 
 

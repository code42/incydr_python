from datetime import datetime
from datetime import timedelta
from typing import List
from typing import Optional
from typing import Union

from isodate import duration_isoformat
from isodate import parse_duration
from pydantic import BaseModel
from pydantic import root_validator
from pydantic import validate_arguments

from incydr._queries.util import parse_timestamp
from incydr.enums.file_events import Category
from incydr.enums.file_events import EventAction
from incydr.enums.file_events import EventSearchTerm
from incydr.enums.file_events import FileCategory
from incydr.enums.file_events import Operator
from incydr.enums.file_events import ReportType
from incydr.enums.file_events import RiskIndicators
from incydr.enums.file_events import RiskSeverity
from incydr.enums.file_events import ShareType
from incydr.enums.file_events import TrustReason

_term_enum_map = {
    "file.category": FileCategory,
    "event.action": EventAction,
    "source.category": Category,
    "destination.category": Category,
    "event.shareType": ShareType,
    "report.type": ReportType,
    "risk.indicators.name": RiskIndicators,
    "risk.severity": RiskSeverity,
    "risk.trustReason": TrustReason,
}

file_category_extension_map = {
    "AUDIO": FileCategory.AUDIO,
    "DOCUMENT": FileCategory.DOCUMENT,
    "EXECUTABLE": FileCategory.EXECUTABLE,
    "IMAGE": FileCategory.IMAGE,
    "PDF": FileCategory.PDF,
    "PRESENTATION": FileCategory.PRESENTATION,
    "SCRIPT": FileCategory.SCRIPT,
    "SOURCE_CODE": FileCategory.SOURCE_CODE,
    "SPREADSHEET": FileCategory.SPREADSHEET,
    "VIDEO": FileCategory.VIDEO,
    "VIRTUAL_DISK_IMAGE": FileCategory.VIRTUAL_DISK_IMAGE,
    "ARCHIVE": FileCategory.ZIP,
    "ZIP": FileCategory.ZIP,
    "Zip": FileCategory.ZIP,
}


class Filter(BaseModel):
    term: EventSearchTerm
    operator: Operator
    value: Optional[Union[int, str]]

    class Config:
        use_enum_values = True

    @root_validator(pre=True)
    def _validate_enums(cls, values: dict):  # noqa `root_validator` is a classmethod
        term = values.get("term")
        operator = values.get("operator")
        value = values.get("value")

        # make sure `term` is valid enum value
        EventSearchTerm(term)

        if operator in (Operator.EXISTS, Operator.DOES_NOT_EXIST):
            values["value"] = None
            return values

        if operator in (Operator.IS, Operator.IS_NOT):
            if not isinstance(value, (str, int)):
                raise ValueError(
                    f"`IS` and `IS_NOT` filters require a `str | int` value, got term={term}, operator={operator}, value={value}."
                )

        # catch additional enum terms
        try:
            value = file_category_extension_map[value]
            values.update({"value": value})
        except KeyError:
            pass

        # check that value is a valid enum for that search term
        enum = _term_enum_map.get(term)
        if enum:
            enum(value)

        return values


class FilterGroup(BaseModel):
    filterClause: str = "AND"
    filters: Optional[List[Filter]]


class Query(BaseModel):
    groupClause: str = "AND"
    groups: Optional[List[FilterGroup]]
    pgNum: int = 1
    pgSize: int = 100
    pgToken: Optional[str]
    srtDir: str = "asc"
    srtKey: EventSearchTerm = "event.id"

    class Config:
        use_enum_values = True
        json_encoders = {datetime: lambda dt: dt.isoformat().replace("+00:00", "Z")}


class EventQuery:
    """
    Class to build a file event query. Use the class methods to attach additional filter operators.
<<<<<<< HEAD

    **Parameters**:

=======

    **Parameters**:

>>>>>>> 672198de
         * **start_date**: `int`, `float`, `str`, `datetime`, `timedelta` -  Start of the date range to query for events. Defaults to None.
         * **end_date**: `int`, `float`, `str`, `datetime` - End of the date range to query for events.  Defaults to None.
    """

    def __init__(
        self,
        start_date: Union[datetime, timedelta, int, float, str] = None,
        end_date: Union[datetime, int, float, str] = None,
    ):
        self._query = Query(groups=[])
        if start_date or end_date:
            self._query.groups.append(
                _create_date_range_filter_group(start_date, end_date)
            )

    def __str__(self):
        return str(self._query)

    def dict(self):
        """
        Returns the query object as a dictionary.
        """
        return self._query.dict()

    def equals(self, term: str, values: Union[str, List[str]]):
        """
        Adds an `equals` filter to the query. The opposite of the `not_equals` filter.

        When passed as part of a query, returns events when the field corresponding to the filter term equals the indicated value(s).

        Example:
            `EventQuery(**kwargs).equals('file.category', 'Document')` creates a query which will return file events where the `file.category` field is equal to `Document`.

        **Parameters**:

        * **term**: `str` - The term which corresponds to a file event field.
        * **values**: `str`, `List[str]` - The value(s) for the term to match.
        """
        if isinstance(values, str):
            values = [values]
        if len(values) < 1:
            raise ValueError("equals() requires at least one value.")
        filters = [Filter(term=term, operator=Operator.IS, value=val) for val in values]
        filter_group = FilterGroup(
            filters=filters,
            filterClause="OR" if len(values) > 1 else "AND",
        )
        self._query.groups.append(filter_group)
        return self

    def not_equals(self, term, values: Union[str, List[str]]):
        """
        Adds an `not_equals` filter to the query. The opposite of the `equals` filter.

        When passed as part of a query, returns events when the field corresponding to the filter term does not equal the indicated value(s).

        Example:
            `EventQuery(**kwargs).not_equals('file.category', 'Document')` creates a query which will return file events where the `file.category` field is NOT equal to `Document`.

        **Parameters**:

        * **term**: `str` - The term which corresponds to a file event field.
        * **values**: `str`, `List[str]` - The value(s) for the term to not match.
        """

        if isinstance(values, str):
            values = [values]
        if len(values) < 1:
            raise ValueError("not_equals() requires at least one value.")
        filters = [
            Filter(term=term, operator=Operator.IS_NOT, value=val) for val in values
        ]
        filter_group = FilterGroup(
            filters=filters,
            filterClause="OR" if len(values) > 1 else "AND",
        )
        self._query.groups.append(filter_group)
        return self

    def exists(self, term: str):
        """
        Adds an `exists` filter to the query. The opposite of the `does_not_exist` filter.

        When passed as part of a query, returns events when the field corresponding to the filter term is not `null`.

        Example:
            `EventQuery(**kwargs).exists('risk.trustReason')` creates a query which will return file events where the `risk.trustReason` field is populated with any not null value.

        **Parameters**:

        * **term**: `str` - The term which corresponds to a file event field.
        """
        self._query.groups.append(
            FilterGroup(filters=[Filter(term=term, operator=Operator.EXISTS)])
        )
        return self

    def does_not_exist(self, term: str):
        """
        Adds a `does_not_exist` filter to the query. The opposite of the `exists` filter.

        When passed as part of a query, returns events when the field corresponding to the filter term is `null`.

        Example:
            `EventQuery(**kwargs).does_not_exist('risk.TrustReason')` creates a query which will return file events where the `risk.trustReason` field is null.

        **Parameters**:

        * **term**: `str` - The term which corresponds to a file event field.
        """
        self._query.groups.append(
            FilterGroup(filters=[Filter(term=term, operator=Operator.DOES_NOT_EXIST)])
        )
        return self

    @validate_arguments
    def greater_than(self, term: str, value: int):
        """
        Adds a `greater_than` filter to the query. The opposite of the `less_than` filter.

        When passed as part of a query, returns events when the field corresponding to the filter term is greater than the indicated value.

        Example:
            `EventQuery(**kwargs).greater_than('risk.score', 10)` creates a query which will return file events where the `risk.score` field is greater than `10`.

        **Parameters**:

        * **term**: `str` - The term which corresponds to a file event field.
        * **values**: `int` - The value for the term to be greater than.
        """

        self._query.groups.append(
            FilterGroup(
                filters=[Filter(term=term, operator=Operator.GREATER_THAN, value=value)]
            )
        )
        return self

    @validate_arguments
    def less_than(self, term: str, value: int):
        """
        Adds a `less_thn` filter to the query. The opposite of the `greater_than` filter.

        When passed as part of a query, returns events when the field corresponding to the filter term is less than the indicated value.

        Example:
            `EventQuery(**kwargs).less_than('risk.score', 10)` creates a query which will return file events where the `risk.score` field is less than `10`.

        **Parameters**:

        * **term**: `str` - The term which corresponds to a file event field.
        * **values**: `int` - The value for the term to be less than.
        """
        self._query.groups.append(
            FilterGroup(
                filters=[Filter(term=term, operator=Operator.LESS_THAN, value=value)]
            )
        )
        return self

    def matches_any(self):
        """
        Sets operator to combine multiple filters to `OR`.
        Returns events that match at least one of the filters in the query.

        Default operator is `AND`, which returns events that match all filters in the query.
        """
        self._query.groupClause = "OR"
        return self


def _create_date_range_filter_group(start_date, end_date):
    def _validate_duration_str(iso_duration_str):
        try:
            parse_duration(iso_duration_str)
        except Exception:
            return False
        return True

    filters = []

    if isinstance(start_date, timedelta) or _validate_duration_str(start_date):
        if isinstance(start_date, timedelta):
            start_date = duration_isoformat(start_date)
        filters.append(
            Filter(
                term=EventSearchTerm.TIMESTAMP,
                operator=Operator.WITHIN_THE_LAST,
                value=start_date,
            )
        )
    else:
        if start_date:
            filters.append(
                Filter(
                    term=EventSearchTerm.TIMESTAMP,
                    operator=Operator.ON_OR_AFTER,
                    value=parse_timestamp(start_date),
                )
            )

        if end_date:
            filters.append(
                Filter(
                    term=EventSearchTerm.TIMESTAMP,
                    operator=Operator.ON_OR_BEFORE,
                    value=parse_timestamp(end_date),
                )
            )
    return FilterGroup(filters=filters)<|MERGE_RESOLUTION|>--- conflicted
+++ resolved
@@ -116,15 +116,9 @@
 class EventQuery:
     """
     Class to build a file event query. Use the class methods to attach additional filter operators.
-<<<<<<< HEAD
 
     **Parameters**:
 
-=======
-
-    **Parameters**:
-
->>>>>>> 672198de
          * **start_date**: `int`, `float`, `str`, `datetime`, `timedelta` -  Start of the date range to query for events. Defaults to None.
          * **end_date**: `int`, `float`, `str`, `datetime` - End of the date range to query for events.  Defaults to None.
     """

# SPDX-FileCopyrightText: 2022-present Code42 Software <integrations@code42.com>
#
# SPDX-License-Identifier: MIT
from incydr._core.client import Client
<<<<<<< HEAD

__all__ = ["Client"]

__locals = locals()
for __name in __all__:
    if not __name.startswith("__"):
        setattr(__locals[__name], "__module__", "incydr")  # noqa
=======
from incydr._queries.file_events import EventQuery
>>>>>>> 887b24ef
<|MERGE_RESOLUTION|>--- conflicted
+++ resolved
@@ -2,14 +2,11 @@
 #
 # SPDX-License-Identifier: MIT
 from incydr._core.client import Client
-<<<<<<< HEAD
+from incydr._queries.file_events import EventQuery
 
 __all__ = ["Client"]
 
 __locals = locals()
 for __name in __all__:
     if not __name.startswith("__"):
-        setattr(__locals[__name], "__module__", "incydr")  # noqa
-=======
-from incydr._queries.file_events import EventQuery
->>>>>>> 887b24ef
+        setattr(__locals[__name], "__module__", "incydr")  # noqa
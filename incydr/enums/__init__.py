import enum as _enum


class _Enum(str, _enum.Enum):
    """
    An `enum.Enum` subclass that enables string comparison (`Enum.MEMBER == "MEMBER"`) and better exceptions that show
    all possible values.
    """

    @classmethod
    def _missing_(cls, value):
        if value in cls.__members__:
            return None
        raise ValueError(
            f"'{value}' is not a valid {cls.__module__}.{cls.__name__}. Expected one of {[member.value for member in cls]}"
        )


<<<<<<< HEAD
class SrtDir(_Enum):
=======
class SortDirection(Enum):
>>>>>>> e8a65ea0
    ASC = "asc"
    DESC = "desc"<|MERGE_RESOLUTION|>--- conflicted
+++ resolved
@@ -16,10 +16,6 @@
         )
 
 
-<<<<<<< HEAD
-class SrtDir(_Enum):
-=======
 class SortDirection(Enum):
->>>>>>> e8a65ea0
     ASC = "asc"
     DESC = "desc"
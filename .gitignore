<<<<<<< HEAD
.env
dist
_generated_models
=======
# Environments
.env
.venv
.envrc
env/
venv/
ENV/
env.bak/
venv.bak/
*/__pycache__/
__pycache__/

# IDE files
.idea/

# Distribution / packaging
dist/

# Unit test / coverage reports
htmlcov/
.tox/
.nox/
.coverage
.coverage.*
.cache
nosetests.xml
coverage.xml
*.cover
.hypothesis/
.pytest_cache/

# .orig files
*.orig
>>>>>>> 9efe691c
<|MERGE_RESOLUTION|>--- conflicted
+++ resolved
@@ -1,8 +1,3 @@
-<<<<<<< HEAD
-.env
-dist
-_generated_models
-=======
 # Environments
 .env
 .venv
@@ -35,5 +30,4 @@
 .pytest_cache/
 
 # .orig files
-*.orig
->>>>>>> 9efe691c
+*.orig
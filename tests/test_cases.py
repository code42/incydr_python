import datetime
import json
from copy import copy
from urllib.parse import urlencode

import pytest
from pydantic import ValidationError
from pytest_httpserver import HTTPServer

from incydr import Client
from incydr._cases.models import Case
from incydr._cases.models import CaseDetail
from incydr._cases.models import CaseFileEvents
from incydr._cases.models import CasesPage
from incydr._cases.models import FileEvent
from incydr._file_events.models.event import FileEventV2
<<<<<<< HEAD
from incydr.cli.main import incydr
from tests.test_file_events import TEST_EVENT_1

TEST_CASE_NUMBER = "42"
=======
from tests.test_file_events import TEST_EVENT_1

TEST_CASE_NUMBER = 42
>>>>>>> 4a0361a3

TEST_CASE_1 = {
    "number": 1,
    "name": "test_1",
    "createdAt": "2022-07-18T16:39:51.356082Z",
    "updatedAt": "2022-07-18T16:40:53.335018Z",
    "subject": None,
    "subjectUsername": None,
    "status": "OPEN",
    "assignee": None,
    "assigneeUsername": None,
    "createdByUserUid": None,
    "createdByUsername": None,
    "lastModifiedByUserUid": None,
    "lastModifiedByUsername": None,
    "archivalTime": "2023-07-18T00:00:00Z",
    "description": "description_1",
    "findings": None,
}

TEST_CASE_2 = {
    "number": 42,
    "name": "test_2",
    "createdAt": "2022-07-01T16:39:51.356082Z",
    "updatedAt": "2022-07-01T17:04:16.454497Z",
    "subject": "945056771151950748",
    "subjectUsername": "subject@example.com",
    "status": "OPEN",
    "assignee": "942564422882759874",
    "assigneeUsername": "assignee@example.com",
    "createdByUserUid": None,
    "createdByUsername": None,
    "lastModifiedByUserUid": "942564422882759874",
    "lastModifiedByUsername": "admin@example.com",
    "archivalTime": "2023-07-18T00:00:00Z",
    "description": "description_2",
    "findings": "## Title\n\n- item a\n- item b\n\n**Bolded**\n_Italicized_",
}
TEST_EVENT_ID = "0_147e9445-2f30"
TEST_FILE_EVENT = {
    "eventId": TEST_EVENT_ID,
    "eventTimestamp": "2020-12-23T14:24:44.593Z",
    "exposure": ["OutsideTrustedDomains", "IsPublic"],
    "fileAvailability": "EXACT_FILE_AVAILABLE",
    "fileName": "example.txt",
    "filePath": "/Users/test/",
    "riskIndicators": [],
    "riskScore": 8,
    "riskSeverity": "CRITICAL",
}


@pytest.fixture
def mock_case_delete(httpserver_auth):
    httpserver_auth.expect_request(
        f"/v1/cases/{TEST_CASE_NUMBER}", method="DELETE"
    ).respond_with_data()


@pytest.fixture
def mock_case_get(httpserver_auth):
    httpserver_auth.expect_request(f"/v1/cases/{TEST_CASE_NUMBER}").respond_with_json(
        TEST_CASE_2
    )


@pytest.fixture
def mock_file_event_get(httpserver_auth):
    httpserver_auth.expect_request(
        f"/v1/cases/{TEST_CASE_NUMBER}/fileevent/{TEST_EVENT_ID}", method="GET"
    ).respond_with_json(TEST_EVENT_1)

TEST_EVENT_ID = "0_147e9445-2f30"
TEST_FILE_EVENT = {
    "eventId": TEST_EVENT_ID,
    "eventTimestamp": "2020-12-23T14:24:44.593Z",
    "exposure": ["OutsideTrustedDomains", "IsPublic"],
    "fileAvailability": "EXACT_FILE_AVAILABLE",
    "fileName": "example.txt",
    "filePath": "/Users/test/",
    "riskIndicators": [],
    "riskScore": 8,
    "riskSeverity": "CRITICAL",
}


def test_create(httpserver_auth: HTTPServer):
    test_data = {
        "name": "test_name",
        "description": "test_description",
        "subject": "test_subject",
        "assignee": "test_assignee",
        "findings": "test_findings",
    }
    test_response = TEST_CASE_1.copy()
    test_response.update(test_data)
    httpserver_auth.expect_request(
        uri="/v1/cases", method="POST", json=test_data
    ).respond_with_json(test_response)
    c = Client()
    case = c.cases.v1.create(**test_data)
    assert isinstance(case, CaseDetail)
    assert case.name == test_data["name"]
    assert case.description == test_data["description"]


def test_create_raises_validation_error_when_param_constraint_exceeded(
    httpserver_auth: HTTPServer,
):
    c = Client()
    # `name` has max of 50 chars
    with pytest.raises(ValidationError):
        c.cases.v1.create(name="x" * 51)

    # `description` has max of 250 chars
    with pytest.raises(ValidationError):
        c.cases.v1.create(name="x", description="x" * 251)

    # `findings` has max of 30k chars
    with pytest.raises(ValidationError):
        c.cases.v1.create(name="x", findings="x" * 30_001)


def test_get_single_case(mock_case_get):
    c = Client()
    case = c.cases.v1.get_case(TEST_CASE_NUMBER)
    assert isinstance(case, CaseDetail)
    assert case.number == 42
    assert case.created_at == datetime.datetime.fromisoformat(
        TEST_CASE_2["createdAt"].replace("Z", "+00:00")
    )
    assert case.json() == json.dumps(TEST_CASE_2)


def test_get_page_when_default_params_returns_expected_data(
    httpserver_auth: HTTPServer,
):
    slim_1 = copy(TEST_CASE_1)
    del slim_1["description"]
    del slim_1["findings"]
    slim_2 = copy(TEST_CASE_2)
    del slim_2["description"]
    del slim_2["findings"]

    query = {"pgNum": 1, "pgSize": 15, "srtDir": "asc", "srtKey": "number"}
    cases_data = {
        "cases": [
            slim_1,
            slim_2,
        ],
        "totalCount": 2,
    }
    httpserver_auth.expect_request(
        "/v1/cases",
        method="GET",
        query_string=urlencode(query),
    ).respond_with_json(cases_data)

    client = Client()
    client.settings.page_size = 15
    page = client.cases.v1.get_page()
    assert isinstance(page, CasesPage)
    assert page.cases[0].json() == json.dumps(slim_1)
    assert page.cases[1].json() == json.dumps(slim_2)
    assert page.total_count == len(page.cases)


def test_get_page_when_all_params_makes_expected_call(httpserver_auth: HTTPServer):
    query = {
        "assignee": "test-assignee",
        "createdAt": "2022-08-09T00:00:00.000000Z/2022-08-11T00:00:00.000000Z",
        "isAssigned": True,
        "lastModifiedBy": "test-user",
        "name": "test-name",
        "pgNum": 2,
        "pgSize": 10,
        "srtDir": "desc",
        "srtKey": "status",
        "status": "OPEN",
    }
    cases_data = {
        "cases": [
            TEST_CASE_1,
            TEST_CASE_2,
        ],
        "totalCount": 2,
    }
    httpserver_auth.expect_request(
        "/v1/cases",
        method="GET",
        query_string=urlencode(query),
    ).respond_with_json(cases_data)

    client = Client()
    page = client.cases.v1.get_page(
        assignee="test-assignee",
        created_at=(datetime.datetime(2022, 8, 9), datetime.datetime(2022, 8, 11)),
        is_assigned=True,
        last_modified_by="test-user",
        name="test-name",
        page_num=2,
        page_size=10,
        sort_dir="desc",
        sort_key="status",
        status="OPEN",
    )
    assert isinstance(page, CasesPage)


<<<<<<< HEAD
def test_delete_makes_expected_api_call(mock_case_delete):
=======
def test_delete_makes_expected_api_call(httpserver_auth: HTTPServer):
    httpserver_auth.expect_request(
        f"/v1/cases/{TEST_CASE_NUMBER}", method="DELETE"
    ).respond_with_data()
>>>>>>> 4a0361a3
    c = Client()
    assert c.cases.v1.delete(TEST_CASE_NUMBER).status_code == 200


def test_iter_all_returns_expected_data(httpserver_auth: HTTPServer):
    query_1 = {"pgNum": 1, "pgSize": 2, "srtDir": "asc", "srtKey": "number"}
    query_2 = {"pgNum": 2, "pgSize": 2, "srtDir": "asc", "srtKey": "number"}

    test_case_3 = TEST_CASE_2.copy()
    test_case_3["number"] = 3
    test_case_3["name"] = "test_3"

    data_1 = {"cases": [TEST_CASE_1, TEST_CASE_2], "totalCount": 2}
    data_2 = {"cases": [test_case_3], "totalCount": 1}

    httpserver_auth.expect_ordered_request(
        "/v1/cases", method="GET", query_string=urlencode(query_1)
    ).respond_with_json(data_1)
    httpserver_auth.expect_ordered_request(
        "/v1/cases", method="GET", query_string=urlencode(query_2)
    ).respond_with_json(data_2)

    client = Client()
    iterator = client.cases.v1.iter_all(page_size=2)
    total = 0
    expected = [TEST_CASE_1, TEST_CASE_2, test_case_3]
    for item in iterator:
        total += 1
        assert isinstance(item, Case)
<<<<<<< HEAD
        assert json.loads(item.json()) == expected.pop(0)
=======
        assert item.json() == json.dumps(expected.pop(0))
>>>>>>> 4a0361a3
    assert total == 3


def test_update_returns_expected_data(httpserver_auth: HTTPServer):

    test_case = TEST_CASE_1.copy()
    test_case["name"] = "my_renamed_case"
    test_case["number"] = TEST_CASE_NUMBER
    case = Case.parse_obj(test_case)

    data = {
        "name": "my_renamed_case",
        "assignee": None,
        "description": "description_1",
        "findings": None,
        "subject": None,
        "status": "OPEN",
    }

    httpserver_auth.expect_request(
        f"/v1/cases/{TEST_CASE_NUMBER}", method="PUT", json=data
    ).respond_with_json(test_case)

    c = Client()
    new_case = c.cases.v1.update(case)
    assert isinstance(new_case, Case)
    assert new_case.name == "my_renamed_case"


def test_download_summary_pdf_returns_expected_data(
    httpserver_auth: HTTPServer, tmp_path
):
    data = "test-case-summary"
    httpserver_auth.expect_request(
        f"/v1/cases/{TEST_CASE_NUMBER}/export", method="GET"
    ).respond_with_json(data)
    c = Client()
    c.cases.v1.download_summary_pdf(TEST_CASE_NUMBER, tmp_path)
    f1 = tmp_path / f"Case-{TEST_CASE_NUMBER}.pdf"
    f = open(f1)
    content = f.read()
    assert content == f'"{data}"'


def test_download_file_event_csv_returns_expected_data(
    httpserver_auth: HTTPServer, tmp_path
):
    data = "test-case-file-events"
    httpserver_auth.expect_request(
        f"/v1/cases/{TEST_CASE_NUMBER}/fileevent/export", method="GET"
    ).respond_with_json(data)
    c = Client()
    c.cases.v1.download_file_event_csv(TEST_CASE_NUMBER, tmp_path)
    f1 = tmp_path / f"Case-{TEST_CASE_NUMBER}-file-events.csv"
    f = open(f1)
    content = f.read()
    assert content == f'"{data}"'


def test_download_full_case_zip_returns_expected_data(
    httpserver_auth: HTTPServer, tmp_path
):
<<<<<<< HEAD
=======
    # TODO params
>>>>>>> 4a0361a3
    data = "test-full-case-zip"
    params = {
        "files": True,
        "summary": True,
        "fileEvents": True,
    }
    httpserver_auth.expect_request(
        f"/v1/cases/{TEST_CASE_NUMBER}/export/full",
        method="GET",
        query_string=urlencode(params),
    ).respond_with_json(data)
    c = Client()
    c.cases.v1.download_full_case_zip(TEST_CASE_NUMBER, tmp_path)
    f1 = tmp_path / f"Case-{TEST_CASE_NUMBER}.zip"
    f = open(f1)
    content = f.read()
    assert content == f'"{data}"'


def test_download_file_for_event_returns_expected_data(
    httpserver_auth: HTTPServer, tmp_path
):
    data = "test-download-source-file"
<<<<<<< HEAD
    httpserver_auth.expect_request(
        f"/v1/cases/{TEST_CASE_NUMBER}/fileevent/{TEST_EVENT_ID}/file", method="GET"
    ).respond_with_json(data)
    c = Client()
    c.cases.v1.download_file_for_event(TEST_CASE_NUMBER, TEST_EVENT_ID, tmp_path)
    f1 = tmp_path / f"Case-{TEST_CASE_NUMBER}-{TEST_EVENT_ID}-unknown-filename"
=======
    event_id = "TEST-EVENT-ID"
    httpserver_auth.expect_request(
        f"/v1/cases/{TEST_CASE_NUMBER}/fileevent/{event_id}/file", method="GET"
    ).respond_with_json(data)
    c = Client()
    c.cases.v1.download_file_for_event(TEST_CASE_NUMBER, event_id, tmp_path)
    f1 = tmp_path / f"Case-{TEST_CASE_NUMBER}-{event_id}-unknown-filename"
>>>>>>> 4a0361a3
    f = open(f1)
    content = f.read()
    assert content == f'"{data}"'


def test_get_file_events_returns_expected_data(httpserver_auth: HTTPServer):
    data = {"events": [TEST_FILE_EVENT], "totalCount": 1}
    query = {"pgNum": 1, "pgSize": 100}
    httpserver_auth.expect_request(
        f"/v1/cases/{TEST_CASE_NUMBER}/fileevent",
        method="GET",
        query_string=urlencode(query),
    ).respond_with_json(data)
    c = Client()
    events = c.cases.v1.get_file_events(TEST_CASE_NUMBER)
    assert isinstance(events, CaseFileEvents)
    assert isinstance(events.events[0], FileEvent)
    assert events.events[0].event_id == TEST_EVENT_ID
    assert 1 == events.total_count == len(events.events)


def test_add_file_events_to_case_returns_expected_data(httpserver_auth: HTTPServer):
    data = {"events": [TEST_EVENT_ID]}
    httpserver_auth.expect_request(
        f"/v1/cases/{TEST_CASE_NUMBER}/fileevent", method="POST", json=data
    ).respond_with_data()
    c = Client()
    assert (
        c.cases.v1.add_file_events_to_case(TEST_CASE_NUMBER, TEST_EVENT_ID).status_code
        == 200
    )


def test_delete_file_events_from_case_returns_expected_data(
    httpserver_auth: HTTPServer,
):
    httpserver_auth.expect_request(
        f"/v1/cases/{TEST_CASE_NUMBER}/fileevent/{TEST_EVENT_ID}", method="DELETE"
    ).respond_with_data()
    c = Client()
    assert (
        c.cases.v1.delete_file_event_from_case(
            TEST_CASE_NUMBER, TEST_EVENT_ID
        ).status_code
        == 200
    )


<<<<<<< HEAD
def test_get_file_event_detail_returns_expected_data(mock_file_event_get):
    c = Client()
    event = c.cases.v1.get_file_event_detail(TEST_CASE_NUMBER, TEST_EVENT_ID)
    assert isinstance(event, FileEventV2)


# ************************************************ CLI ************************************************


def test_create_makes_expected_sdk_call(runner, httpserver_auth: HTTPServer):
    test_data = {
        "name": "test_name",
        "description": "test_description",
        "subject": "test_subject",
        "assignee": "test_assignee",
        "findings": "test_findings",
    }
    test_response = TEST_CASE_1.copy()
    test_response.update(test_data)
    httpserver_auth.expect_request(
        uri="/v1/cases", method="POST", json=test_data
    ).respond_with_json(test_response)

    result = runner.invoke(
        incydr,
        [
            "cases",
            "create",
            "test_name",
            "--description",
            "test_description",
            "--subject",
            "test_subject",
            "--assignee",
            "test_assignee",
            "--findings",
            "test_findings",
        ],
    )
    assert result.exit_code == 0


def test_delete_makes_expected_sdk_call(runner, mock_case_delete):
    result = runner.invoke(incydr, ["cases", "delete", TEST_CASE_NUMBER])
    assert result.exit_code == 0


def test_list_makes_expected_sdk_call(runner, httpserver_auth: HTTPServer):
    query_1 = {"pgNum": 1, "pgSize": 100, "srtDir": "asc", "srtKey": "number"}
    query_2 = {"pgNum": 2, "pgSize": 100, "srtDir": "asc", "srtKey": "number"}

    test_case_3 = TEST_CASE_2.copy()
    test_case_3["number"] = 3
    test_case_3["name"] = "test_3"

    data_1 = {"cases": [TEST_CASE_1, TEST_CASE_2], "totalCount": 2}
    data_2 = {"cases": [test_case_3], "totalCount": 1}

    httpserver_auth.expect_ordered_request(
        "/v1/cases", method="GET", query_string=urlencode(query_1)
    ).respond_with_json(data_1)
    httpserver_auth.expect_ordered_request(
        "/v1/cases", method="GET", query_string=urlencode(query_2)
    ).respond_with_json(data_2)

    result = runner.invoke(incydr, ["cases", "list"])
    print(result)
    assert result.exit_code == 0


def test_show_makes_expected_sdk_call(runner, mock_case_get):
    result = runner.invoke(incydr, ["cases", "show", TEST_CASE_NUMBER])
    assert result.exit_code == 0


def test_bulk_update_makes_expected_sdk_call(
    runner, httpserver_auth: HTTPServer, tmp_path
):  # TODO
    data_1 = {
        "name": "Test Case 1",
        "assignee": "user-1",
        "description": "test case 1",
        "findings": "no findings",
        "subject": "user-2",
        "status": "OPEN",
    }
    data_2 = {
        "name": "Test Case 2",
        "assignee": "user-3",
        "description": "test case 2",
        "findings": "some findings",
        "subject": "user-4",
        "status": "CLOSED",
    }

    httpserver_auth.expect_request(
        "/v1/cases/1", method="PUT", json=data_1
    ).respond_with_json(TEST_CASE_1)
    httpserver_auth.expect_request(
        "/v1/cases/2", method="PUT", json=data_2
    ).respond_with_json(TEST_CASE_2)

    p = tmp_path / "event_ids.csv"
    p.write_text(
        "number,assignee,description,findings,name,status,subject\n"
        "1,user-1,test case 1,no findings,Test Case 1,OPEN,user-2\n"
        "2,user-3,test case 2,some findings,Test Case 2,CLOSED,user-4"
    )

    result = runner.invoke(incydr, ["cases", "bulk-update", str(p)])
    assert result.exit_code == 0


def test_download_summary_makes_expected_sdk_call(
    runner, httpserver_auth: HTTPServer, tmp_path
):
    httpserver_auth.expect_request(
        f"/v1/cases/{TEST_CASE_NUMBER}/export", method="GET"
    ).respond_with_data()
    result = runner.invoke(
        incydr, ["cases", "download-summary", TEST_CASE_NUMBER, "--path", tmp_path]
    )
    assert result.exit_code == 0


def test_download_case_when_default_params_makes_expected_sdk_call(
    runner, httpserver_auth: HTTPServer, tmp_path
):
    params = {
        "files": True,
        "summary": True,
        "fileEvents": True,
    }
    httpserver_auth.expect_request(
        f"/v1/cases/{TEST_CASE_NUMBER}/export/full",
        method="GET",
        query_string=urlencode(params),
    ).respond_with_data()
    result = runner.invoke(
        incydr, ["cases", "download-case", TEST_CASE_NUMBER, "--path", tmp_path]
    )
    assert result.exit_code == 0


def test_download_case_when_custom_params_makes_expected_sdk_call(
    runner, httpserver_auth: HTTPServer, tmp_path
):
    params = {
        "files": False,
        "summary": True,
        "fileEvents": False,
    }
    httpserver_auth.expect_request(
        f"/v1/cases/{TEST_CASE_NUMBER}/export/full",
        method="GET",
        query_string=urlencode(params),
    ).respond_with_data()
    result = runner.invoke(
        incydr,
        [
            "cases",
            "download-case",
            TEST_CASE_NUMBER,
            "--path",
            tmp_path,
            "--no-source-files",
            "--no-file-events",
        ],
    )
    assert result.exit_code == 0


def test_download_case_when_exclude_all_raises_bad_option_usage_error(
    runner, httpserver_auth: HTTPServer
):
    result = runner.invoke(
        incydr,
        [
            "cases",
            "download-case",
            TEST_CASE_NUMBER,
            "--no-summary",
            "--no-source-files",
            "--no-file-events",
        ],
    )
    assert result.exit_code == 2
    assert "Cannot exclude all files from the case download." in result.output


def test_download_events_makes_expected_sdk_call(
    runner, httpserver_auth: HTTPServer, tmp_path
):
    httpserver_auth.expect_request(
        f"/v1/cases/{TEST_CASE_NUMBER}/fileevent/export", method="GET"
    ).respond_with_data()
    result = runner.invoke(
        incydr, ["cases", "download-events", TEST_CASE_NUMBER, "--path", tmp_path]
    )
    assert result.exit_code == 0


def test_download_source_file_makes_expected_sdk_call(
    runner, httpserver_auth: HTTPServer, tmp_path
):
    httpserver_auth.expect_request(
        f"/v1/cases/{TEST_CASE_NUMBER}/fileevent/{TEST_EVENT_ID}/file", method="GET"
    ).respond_with_data()

    result = runner.invoke(
        incydr,
        [
            "cases",
            "download-source-file",
            TEST_CASE_NUMBER,
            TEST_EVENT_ID,
            "--path",
            tmp_path,
        ],
    )

    assert result.exit_code == 0


def test_show_file_event_makes_expected_sdk_call(runner, mock_file_event_get):
    result = runner.invoke(
        incydr, ["cases", "file-events", "show", TEST_CASE_NUMBER, TEST_EVENT_ID]
    )
    assert result.exit_code == 0


def test_list_file_events_makes_expected_sdk_call(runner, httpserver_auth: HTTPServer):
    data = {"events": [TEST_FILE_EVENT], "totalCount": 1}
    query = {"pgNum": 1, "pgSize": 100}
    httpserver_auth.expect_request(
        f"/v1/cases/{TEST_CASE_NUMBER}/fileevent",
        method="GET",
        query_string=urlencode(query),
    ).respond_with_json(data)
    result = runner.invoke(incydr, ["cases", "file-events", "list", TEST_CASE_NUMBER])
    assert result.exit_code == 0


def test_file_events_add_when_event_ids_list_makes_expected_sdk_call(
    runner, httpserver_auth: HTTPServer, tmp_path
):
    event_ids = ["event-1", "event-2", "event-3"]

    httpserver_auth.expect_request(
        f"/v1/cases/{TEST_CASE_NUMBER}/fileevent",
        method="POST",
        json={"events": event_ids},
    ).respond_with_data()
    result = runner.invoke(
        incydr, ["cases", "file-events", "add", TEST_CASE_NUMBER, ",".join(event_ids)]
    )
    assert result.exit_code == 0


def test_file_events_add_when_csv_makes_expected_sdk_call(
    runner, httpserver_auth: HTTPServer, tmp_path
):
    event_ids = ["event-1", "event-2", "event-3"]
    p = tmp_path / "event_ids.csv"
    p.write_text("\n".join(event_ids))

    httpserver_auth.expect_request(
        f"/v1/cases/{TEST_CASE_NUMBER}/fileevent",
        method="POST",
        json={"events": event_ids},
    ).respond_with_data()
    result = runner.invoke(
        incydr, ["cases", "file-events", "add", TEST_CASE_NUMBER, str(p), "--csv"]
    )
    assert result.exit_code == 0


def test_file_events_remove_when_event_ids_makes_expected_sdk_call(
    runner, httpserver_auth: HTTPServer
):
    httpserver_auth.expect_ordered_request(
        f"/v1/cases/{TEST_CASE_NUMBER}/fileevent/event-1",
        method="DELETE",
    ).respond_with_data()
    httpserver_auth.expect_ordered_request(
        f"/v1/cases/{TEST_CASE_NUMBER}/fileevent/event-2",
        method="DELETE",
    ).respond_with_data()
    result = runner.invoke(
        incydr, ["cases", "file-events", "remove", TEST_CASE_NUMBER, "event-1,event-2"]
    )

    assert result.exit_code == 0


def test_file_events_remove_when_csv_makes_expected_sdk_call(
    runner, httpserver_auth: HTTPServer, tmp_path
):
    p = tmp_path / "event_ids.csv"
    p.write_text("event-1\nevent-2")

    httpserver_auth.expect_ordered_request(
        f"/v1/cases/{TEST_CASE_NUMBER}/fileevent/event-1",
        method="DELETE",
    ).respond_with_data()
    httpserver_auth.expect_ordered_request(
        f"/v1/cases/{TEST_CASE_NUMBER}/fileevent/event-2",
        method="DELETE",
    ).respond_with_data()
    result = runner.invoke(
        incydr, ["cases", "file-events", "remove", TEST_CASE_NUMBER, str(p), "--csv"]
    )
    assert result.exit_code == 0
=======
def test_get_file_event_detail_returns_expected_data(httpserver_auth: HTTPServer):
    data = TEST_EVENT_1
    httpserver_auth.expect_request(
        f"/v1/cases/{TEST_CASE_NUMBER}/fileevent/{TEST_EVENT_ID}", method="GET"
    ).respond_with_json(data)
    c = Client()
    event = c.cases.v1.get_file_event_detail(TEST_CASE_NUMBER, TEST_EVENT_ID)
    assert isinstance(event, FileEventV2)
>>>>>>> 4a0361a3
<|MERGE_RESOLUTION|>--- conflicted
+++ resolved
@@ -14,16 +14,10 @@
 from incydr._cases.models import CasesPage
 from incydr._cases.models import FileEvent
 from incydr._file_events.models.event import FileEventV2
-<<<<<<< HEAD
 from incydr.cli.main import incydr
 from tests.test_file_events import TEST_EVENT_1
 
 TEST_CASE_NUMBER = "42"
-=======
-from tests.test_file_events import TEST_EVENT_1
-
-TEST_CASE_NUMBER = 42
->>>>>>> 4a0361a3
 
 TEST_CASE_1 = {
     "number": 1,
@@ -62,6 +56,7 @@
     "description": "description_2",
     "findings": "## Title\n\n- item a\n- item b\n\n**Bolded**\n_Italicized_",
 }
+
 TEST_EVENT_ID = "0_147e9445-2f30"
 TEST_FILE_EVENT = {
     "eventId": TEST_EVENT_ID,
@@ -96,19 +91,6 @@
         f"/v1/cases/{TEST_CASE_NUMBER}/fileevent/{TEST_EVENT_ID}", method="GET"
     ).respond_with_json(TEST_EVENT_1)
 
-TEST_EVENT_ID = "0_147e9445-2f30"
-TEST_FILE_EVENT = {
-    "eventId": TEST_EVENT_ID,
-    "eventTimestamp": "2020-12-23T14:24:44.593Z",
-    "exposure": ["OutsideTrustedDomains", "IsPublic"],
-    "fileAvailability": "EXACT_FILE_AVAILABLE",
-    "fileName": "example.txt",
-    "filePath": "/Users/test/",
-    "riskIndicators": [],
-    "riskScore": 8,
-    "riskSeverity": "CRITICAL",
-}
-
 
 def test_create(httpserver_auth: HTTPServer):
     test_data = {
@@ -233,14 +215,7 @@
     assert isinstance(page, CasesPage)
 
 
-<<<<<<< HEAD
 def test_delete_makes_expected_api_call(mock_case_delete):
-=======
-def test_delete_makes_expected_api_call(httpserver_auth: HTTPServer):
-    httpserver_auth.expect_request(
-        f"/v1/cases/{TEST_CASE_NUMBER}", method="DELETE"
-    ).respond_with_data()
->>>>>>> 4a0361a3
     c = Client()
     assert c.cases.v1.delete(TEST_CASE_NUMBER).status_code == 200
 
@@ -270,11 +245,7 @@
     for item in iterator:
         total += 1
         assert isinstance(item, Case)
-<<<<<<< HEAD
         assert json.loads(item.json()) == expected.pop(0)
-=======
-        assert item.json() == json.dumps(expected.pop(0))
->>>>>>> 4a0361a3
     assert total == 3
 
 
@@ -337,10 +308,6 @@
 def test_download_full_case_zip_returns_expected_data(
     httpserver_auth: HTTPServer, tmp_path
 ):
-<<<<<<< HEAD
-=======
-    # TODO params
->>>>>>> 4a0361a3
     data = "test-full-case-zip"
     params = {
         "files": True,
@@ -364,22 +331,12 @@
     httpserver_auth: HTTPServer, tmp_path
 ):
     data = "test-download-source-file"
-<<<<<<< HEAD
     httpserver_auth.expect_request(
         f"/v1/cases/{TEST_CASE_NUMBER}/fileevent/{TEST_EVENT_ID}/file", method="GET"
     ).respond_with_json(data)
     c = Client()
     c.cases.v1.download_file_for_event(TEST_CASE_NUMBER, TEST_EVENT_ID, tmp_path)
     f1 = tmp_path / f"Case-{TEST_CASE_NUMBER}-{TEST_EVENT_ID}-unknown-filename"
-=======
-    event_id = "TEST-EVENT-ID"
-    httpserver_auth.expect_request(
-        f"/v1/cases/{TEST_CASE_NUMBER}/fileevent/{event_id}/file", method="GET"
-    ).respond_with_json(data)
-    c = Client()
-    c.cases.v1.download_file_for_event(TEST_CASE_NUMBER, event_id, tmp_path)
-    f1 = tmp_path / f"Case-{TEST_CASE_NUMBER}-{event_id}-unknown-filename"
->>>>>>> 4a0361a3
     f = open(f1)
     content = f.read()
     assert content == f'"{data}"'
@@ -428,7 +385,6 @@
     )
 
 
-<<<<<<< HEAD
 def test_get_file_event_detail_returns_expected_data(mock_file_event_get):
     c = Client()
     event = c.cases.v1.get_file_event_detail(TEST_CASE_NUMBER, TEST_EVENT_ID)
@@ -741,14 +697,4 @@
     result = runner.invoke(
         incydr, ["cases", "file-events", "remove", TEST_CASE_NUMBER, str(p), "--csv"]
     )
-    assert result.exit_code == 0
-=======
-def test_get_file_event_detail_returns_expected_data(httpserver_auth: HTTPServer):
-    data = TEST_EVENT_1
-    httpserver_auth.expect_request(
-        f"/v1/cases/{TEST_CASE_NUMBER}/fileevent/{TEST_EVENT_ID}", method="GET"
-    ).respond_with_json(data)
-    c = Client()
-    event = c.cases.v1.get_file_event_detail(TEST_CASE_NUMBER, TEST_EVENT_ID)
-    assert isinstance(event, FileEventV2)
->>>>>>> 4a0361a3
+    assert result.exit_code == 0
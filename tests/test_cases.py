import datetime
import json
from copy import copy
from urllib.parse import urlencode

import pytest
from pydantic import ValidationError
from pytest_httpserver import HTTPServer

from incydr import Client
from incydr._cases.models import Case
from incydr._cases.models import CaseDetail
from incydr._cases.models import CaseFileEvents
from incydr._cases.models import CasesPage
from incydr._cases.models import FileEvent
from incydr._file_events.models.event import FileEventV2
from incydr.cli.main import incydr
from tests.test_file_events import TEST_EVENT_1
from tests.test_users import TEST_USER_1
from tests.test_users import TEST_USER_2

TEST_CASE_NUMBER = "42"

TEST_CASE_1 = {
    "number": 1,
    "name": "test_1",
    "createdAt": "2022-07-18T16:39:51.356082Z",
    "updatedAt": "2022-07-18T16:40:53.335018Z",
    "subject": None,
    "subjectUsername": None,
    "status": "OPEN",
    "assignee": None,
    "assigneeUsername": None,
    "createdByUserUid": None,
    "createdByUsername": None,
    "lastModifiedByUserUid": None,
    "lastModifiedByUsername": None,
    "archivalTime": "2023-07-18T00:00:00Z",
    "description": "description_1",
    "findings": None,
}

TEST_CASE_2 = {
    "number": 42,
    "name": "test_2",
    "createdAt": "2022-07-01T16:39:51.356082Z",
    "updatedAt": "2022-07-01T17:04:16.454497Z",
    "subject": "945056771151950748",
    "subjectUsername": "subject@example.com",
    "status": "OPEN",
    "assignee": "942564422882759874",
    "assigneeUsername": "assignee@example.com",
    "createdByUserUid": None,
    "createdByUsername": None,
    "lastModifiedByUserUid": "942564422882759874",
    "lastModifiedByUsername": "admin@example.com",
    "archivalTime": "2023-07-18T00:00:00Z",
    "description": "description_2",
    "findings": "## Title\n\n- item a\n- item b\n\n**Bolded**\n_Italicized_",
}

TEST_EVENT_ID = "0_147e9445-2f30"
TEST_FILE_EVENT = {
    "eventId": TEST_EVENT_ID,
    "eventTimestamp": "2020-12-23T14:24:44.593Z",
    "exposure": ["OutsideTrustedDomains", "IsPublic"],
    "fileAvailability": "EXACT_FILE_AVAILABLE",
    "fileName": "example.txt",
    "filePath": "/Users/test/",
    "riskIndicators": [],
    "riskScore": 8,
    "riskSeverity": "CRITICAL",
}


@pytest.fixture
def mock_case_delete(httpserver_auth):
    httpserver_auth.expect_request(
        f"/v1/cases/{TEST_CASE_NUMBER}", method="DELETE"
    ).respond_with_data()


@pytest.fixture
def mock_case_get(httpserver_auth):
    httpserver_auth.expect_request(f"/v1/cases/{TEST_CASE_NUMBER}").respond_with_json(
        TEST_CASE_2
    )


@pytest.fixture
def mock_file_event_get(httpserver_auth):
    httpserver_auth.expect_request(
        f"/v1/cases/{TEST_CASE_NUMBER}/fileevent/{TEST_EVENT_ID}", method="GET"
    ).respond_with_json(TEST_EVENT_1)


@pytest.fixture
def mock_user_lookup(httpserver_auth):
    query_1 = {
        "username": "foo@bar.com",
        "page": 1,
        "pageSize": 100,
    }
    query_2 = {
        "username": "baz@bar.com",
        "page": 1,
        "pageSize": 100,
    }
    data_1 = {"users": [TEST_USER_1], "totalCount": 1}
    httpserver_auth.expect_request(
        "/v1/users", method="GET", query_string=urlencode(query_1)
    ).respond_with_json(data_1)

    data_2 = {"users": [TEST_USER_2], "totalCount": 1}
    httpserver_auth.expect_request(
        "/v1/users", method="GET", query_string=urlencode(query_2)
    ).respond_with_json(data_2)
    httpserver_auth.expect_request("/v1/oauth", method="POST").respond_with_json(
        dict(
            token_type="bearer",
            expires_in=900,
            access_token="abcd-1234",
        )
    )


def test_create(httpserver_auth: HTTPServer):
    test_data = {
        "name": "test_name",
        "description": "test_description",
        "subject": "test_subject",
        "assignee": "test_assignee",
        "findings": "test_findings",
    }
    test_response = TEST_CASE_1.copy()
    test_response.update(test_data)
    httpserver_auth.expect_request(
        uri="/v1/cases", method="POST", json=test_data
    ).respond_with_json(test_response)
    c = Client()
    case = c.cases.v1.create(**test_data)
    assert isinstance(case, CaseDetail)
    assert case.name == test_data["name"]
    assert case.description == test_data["description"]


def test_create_raises_validation_error_when_param_constraint_exceeded(
    httpserver_auth: HTTPServer,
):
    c = Client()
    # `name` has max of 50 chars
    with pytest.raises(ValidationError):
        c.cases.v1.create(name="x" * 51)

    # `description` has max of 250 chars
    with pytest.raises(ValidationError):
        c.cases.v1.create(name="x", description="x" * 251)

    # `findings` has max of 30k chars
    with pytest.raises(ValidationError):
        c.cases.v1.create(name="x", findings="x" * 30_001)


def test_get_single_case(mock_case_get):
    c = Client()
    case = c.cases.v1.get_case(TEST_CASE_NUMBER)
    assert isinstance(case, CaseDetail)
    assert case.number == 42
    assert case.created_at == datetime.datetime.fromisoformat(
        TEST_CASE_2["createdAt"].replace("Z", "+00:00")
    )
    assert case.json() == json.dumps(TEST_CASE_2)


def test_get_page_when_default_params_returns_expected_data(
    httpserver_auth: HTTPServer,
):
    slim_1 = copy(TEST_CASE_1)
    del slim_1["description"]
    del slim_1["findings"]
    slim_2 = copy(TEST_CASE_2)
    del slim_2["description"]
    del slim_2["findings"]

    query = {"pgNum": 1, "pgSize": 15, "srtDir": "asc", "srtKey": "number"}
    cases_data = {
        "cases": [
            slim_1,
            slim_2,
        ],
        "totalCount": 2,
    }
    httpserver_auth.expect_request(
        "/v1/cases",
        method="GET",
        query_string=urlencode(query),
    ).respond_with_json(cases_data)

    client = Client()
    client.settings.page_size = 15
    page = client.cases.v1.get_page()
    assert isinstance(page, CasesPage)
    assert page.cases[0].json() == json.dumps(slim_1)
    assert page.cases[1].json() == json.dumps(slim_2)
    assert page.total_count == len(page.cases)


def test_get_page_when_all_params_makes_expected_call(httpserver_auth: HTTPServer):
    query = {
        "assignee": "test-assignee",
        "createdAt": "2022-08-09T00:00:00.000000Z/2022-08-11T00:00:00.000000Z",
        "isAssigned": True,
        "lastModifiedBy": "test-user",
        "name": "test-name",
        "pgNum": 2,
        "pgSize": 10,
        "srtDir": "desc",
        "srtKey": "status",
        "status": "OPEN",
    }
    cases_data = {
        "cases": [
            TEST_CASE_1,
            TEST_CASE_2,
        ],
        "totalCount": 2,
    }
    httpserver_auth.expect_request(
        "/v1/cases",
        method="GET",
        query_string=urlencode(query),
    ).respond_with_json(cases_data)

    client = Client()
    page = client.cases.v1.get_page(
        assignee="test-assignee",
        created_at=(datetime.datetime(2022, 8, 9), datetime.datetime(2022, 8, 11)),
        is_assigned=True,
        last_modified_by="test-user",
        name="test-name",
        page_num=2,
        page_size=10,
        sort_dir="desc",
        sort_key="status",
        status="OPEN",
    )
    assert isinstance(page, CasesPage)


def test_delete_makes_expected_api_call(mock_case_delete):
    c = Client()
    assert c.cases.v1.delete(TEST_CASE_NUMBER).status_code == 200


def test_iter_all_returns_expected_data(httpserver_auth: HTTPServer):
    query_1 = {"pgNum": 1, "pgSize": 2, "srtDir": "asc", "srtKey": "number"}
    query_2 = {"pgNum": 2, "pgSize": 2, "srtDir": "asc", "srtKey": "number"}

    test_case_3 = TEST_CASE_2.copy()
    test_case_3["number"] = 3
    test_case_3["name"] = "test_3"

    data_1 = {"cases": [TEST_CASE_1, TEST_CASE_2], "totalCount": 2}
    data_2 = {"cases": [test_case_3], "totalCount": 1}

    httpserver_auth.expect_ordered_request(
        "/v1/cases", method="GET", query_string=urlencode(query_1)
    ).respond_with_json(data_1)
    httpserver_auth.expect_ordered_request(
        "/v1/cases", method="GET", query_string=urlencode(query_2)
    ).respond_with_json(data_2)

    client = Client()
    iterator = client.cases.v1.iter_all(page_size=2)
    total = 0
    expected = [TEST_CASE_1, TEST_CASE_2, test_case_3]
    for item in iterator:
        total += 1
        assert isinstance(item, Case)
        assert json.loads(item.json()) == expected.pop(0)
    assert total == 3


def test_update_returns_expected_data(httpserver_auth: HTTPServer):

    test_case = TEST_CASE_1.copy()
    test_case["name"] = "my_renamed_case"
    test_case["number"] = TEST_CASE_NUMBER
    case = Case.parse_obj(test_case)

    data = {
        "name": "my_renamed_case",
        "assignee": None,
        "description": "description_1",
        "findings": None,
        "subject": None,
        "status": "OPEN",
    }

    httpserver_auth.expect_request(
        f"/v1/cases/{TEST_CASE_NUMBER}", method="PUT", json=data
    ).respond_with_json(test_case)

    c = Client()
    new_case = c.cases.v1.update(case)
    assert isinstance(new_case, Case)
    assert new_case.name == "my_renamed_case"


def test_download_summary_pdf_returns_expected_data(
    httpserver_auth: HTTPServer, tmp_path
):
    data = "test-case-summary"
    httpserver_auth.expect_request(
        f"/v1/cases/{TEST_CASE_NUMBER}/export", method="GET"
    ).respond_with_json(data)
    c = Client()
    c.cases.v1.download_summary_pdf(TEST_CASE_NUMBER, tmp_path)
    f1 = tmp_path / f"Case-{TEST_CASE_NUMBER}.pdf"
    f = open(f1)
    content = f.read()
    assert content == f'"{data}"'


def test_download_file_event_csv_returns_expected_data(
    httpserver_auth: HTTPServer, tmp_path
):
    data = "test-case-file-events"
    httpserver_auth.expect_request(
        f"/v1/cases/{TEST_CASE_NUMBER}/fileevent/export", method="GET"
    ).respond_with_json(data)
    c = Client()
    c.cases.v1.download_file_event_csv(TEST_CASE_NUMBER, tmp_path)
    f1 = tmp_path / f"Case-{TEST_CASE_NUMBER}-file-events.csv"
    f = open(f1)
    content = f.read()
    assert content == f'"{data}"'


def test_download_full_case_zip_returns_expected_data(
    httpserver_auth: HTTPServer, tmp_path
):
    data = "test-full-case-zip"
    params = {
        "files": True,
        "summary": True,
        "fileEvents": True,
    }
    httpserver_auth.expect_request(
        f"/v1/cases/{TEST_CASE_NUMBER}/export/full",
        method="GET",
        query_string=urlencode(params),
    ).respond_with_json(data)
    c = Client()
    c.cases.v1.download_full_case_zip(TEST_CASE_NUMBER, tmp_path)
    f1 = tmp_path / f"Case-{TEST_CASE_NUMBER}.zip"
    f = open(f1)
    content = f.read()
    assert content == f'"{data}"'


def test_download_file_for_event_returns_expected_data(
    httpserver_auth: HTTPServer, tmp_path
):
    data = "test-download-source-file"
    httpserver_auth.expect_request(
        f"/v1/cases/{TEST_CASE_NUMBER}/fileevent/{TEST_EVENT_ID}/file", method="GET"
    ).respond_with_json(data)
    c = Client()
    c.cases.v1.download_file_for_event(TEST_CASE_NUMBER, TEST_EVENT_ID, tmp_path)
    f1 = tmp_path / f"Case-{TEST_CASE_NUMBER}-{TEST_EVENT_ID}-unknown-filename"
    f = open(f1)
    content = f.read()
    assert content == f'"{data}"'


def test_get_file_events_returns_expected_data(httpserver_auth: HTTPServer):
    data = {"events": [TEST_FILE_EVENT], "totalCount": 1}
    query = {"pgNum": 1, "pgSize": 100}
    httpserver_auth.expect_request(
        f"/v1/cases/{TEST_CASE_NUMBER}/fileevent",
        method="GET",
        query_string=urlencode(query),
    ).respond_with_json(data)
    c = Client()
    events = c.cases.v1.get_file_events(TEST_CASE_NUMBER)
    assert isinstance(events, CaseFileEvents)
    assert isinstance(events.events[0], FileEvent)
    assert events.events[0].event_id == TEST_EVENT_ID
    assert 1 == events.total_count == len(events.events)


def test_add_file_events_to_case_returns_expected_data(httpserver_auth: HTTPServer):
    data = {"events": [TEST_EVENT_ID]}
    httpserver_auth.expect_request(
        f"/v1/cases/{TEST_CASE_NUMBER}/fileevent", method="POST", json=data
    ).respond_with_data()
    c = Client()
    assert (
        c.cases.v1.add_file_events_to_case(TEST_CASE_NUMBER, TEST_EVENT_ID).status_code
        == 200
    )


def test_delete_file_events_from_case_returns_expected_data(
    httpserver_auth: HTTPServer,
):
    httpserver_auth.expect_request(
        f"/v1/cases/{TEST_CASE_NUMBER}/fileevent/{TEST_EVENT_ID}", method="DELETE"
    ).respond_with_data()
    c = Client()
    assert (
        c.cases.v1.delete_file_event_from_case(
            TEST_CASE_NUMBER, TEST_EVENT_ID
        ).status_code
        == 200
    )


def test_get_file_event_detail_returns_expected_data(mock_file_event_get):
    c = Client()
    event = c.cases.v1.get_file_event_detail(TEST_CASE_NUMBER, TEST_EVENT_ID)
    assert isinstance(event, FileEventV2)


# ************************************************ CLI ************************************************


def test_cli_create_makes_expected_call(runner, httpserver_auth: HTTPServer):
    test_data = {
        "name": "test_name",
        "description": "test_description",
        "subject": "test_subject",
        "assignee": "test_assignee",
        "findings": "test_findings",
    }
    test_response = TEST_CASE_1.copy()
    test_response.update(test_data)
    httpserver_auth.expect_request(
        uri="/v1/cases", method="POST", json=test_data
    ).respond_with_json(test_response)

    result = runner.invoke(
        incydr,
        [
            "cases",
            "create",
            "test_name",
            "--description",
            "test_description",
            "--subject",
            "test_subject",
            "--assignee",
            "test_assignee",
            "--findings",
            "test_findings",
        ],
    )
    httpserver_auth.check()
    assert result.exit_code == 0


def test_cli_create_when_usernames_specified_performs_additional_lookup_makes_expected_call(
    httpserver_auth: HTTPServer, runner, mock_user_lookup
):
    test_data = {
        "name": "test_name",
        "description": "test_description",
        "subject": "user-1",
        "assignee": "user-2",
        "findings": "test_findings",
    }
    test_response = TEST_CASE_1.copy()
    test_response.update(test_data)
    httpserver_auth.expect_request(
        uri="/v1/cases", method="POST", json=test_data
    ).respond_with_json(test_response)

    result = runner.invoke(
        incydr,
        [
            "cases",
            "create",
            "test_name",
            "--description",
            "test_description",
            "--subject",
            "foo@bar.com",
            "--assignee",
            "baz@bar.com",
            "--findings",
            "test_findings",
        ],
    )
    httpserver_auth.check()
    assert result.exit_code == 0


def test_cli_delete_makes_expected_call(
    httpserver_auth: HTTPServer, runner, mock_case_delete
):
    result = runner.invoke(incydr, ["cases", "delete", TEST_CASE_NUMBER])
    httpserver_auth.check()
    assert result.exit_code == 0


def test_cli_list_makes_expected_call(runner, httpserver_auth: HTTPServer):
    query_1 = {"pgNum": 1, "pgSize": 100, "srtDir": "asc", "srtKey": "number"}
    data_1 = {"cases": [TEST_CASE_1, TEST_CASE_2], "totalCount": 3}
    httpserver_auth.expect_ordered_request(
        "/v1/cases", method="GET", query_string=urlencode(query_1)
    ).respond_with_json(data_1)

    result = runner.invoke(incydr, ["cases", "list"])
    httpserver_auth.check()
    assert result.exit_code == 0


def test_cli_show_makes_expected_call(
    httpserver_auth: HTTPServer, runner, mock_case_get
):
    result = runner.invoke(incydr, ["cases", "show", TEST_CASE_NUMBER])
    httpserver_auth.check()
    assert result.exit_code == 0


def test_cli_update_when_no_params_raises_error(runner, httpserver_auth: HTTPServer):
    result = runner.invoke(incydr, ["cases", "update", TEST_CASE_NUMBER])
    assert result.exit_code == 2
    assert (
        "At least one command option must be provided to update a case."
        in result.output
    )


def test_cli_update_when_all_params_makes_expected_call(
    runner, httpserver_auth: HTTPServer
):
    test_case = {
        "number": TEST_CASE_NUMBER,
        "name": "orig-name",
        "assignee": "orig-assignee",
        "description": "orig-description",
        "findings": "orig-finding",
        "subject": "orig-subject",
        "status": "OPEN",
    }
    data = {
        "name": "TestCase",
        "assignee": "test-assignee",
        "description": "test-desc",
        "findings": "test-finding",
        "subject": "test-subject",
        "status": "CLOSED",
    }
    updated_case = test_case.copy()
    updated_case["status"] = "CLOSED"
    updated_case["assignee"] = "test-assignee"
    updated_case["subject"] = "test-subject"
    httpserver_auth.expect_request(
        f"/v1/cases/{TEST_CASE_NUMBER}", method="GET"
    ).respond_with_json(test_case)
    httpserver_auth.expect_request(
        f"/v1/cases/{TEST_CASE_NUMBER}", method="PUT", json=data
    ).respond_with_json(updated_case)
    result = runner.invoke(
        incydr,
        [
            "cases",
            "update",
            TEST_CASE_NUMBER,
            "--assignee",
            "test-assignee",
            "--description",
            "test-desc",
            "--findings",
            "test-finding",
            "--name",
            "TestCase",
            "--status",
            "CLOSED",
            "--subject",
            "test-subject",
        ],
    )
    httpserver_auth.check()
    assert result.exit_code == 0


def test_cli_update_when_usernames_specified_performs_additional_lookup_makes_expected_call(
    httpserver_auth: HTTPServer, runner, mock_user_lookup
):
    test_case = {
        "number": 42,
        "name": "test",
        "description": None,
        "assignee": "user-a",
        "subject": "user-b",
        "findings": None,
        "status": "OPEN",
    }
    test_data = {
        "name": "test",
        "assignee": "user-2",
        "description": None,
        "findings": None,
        "subject": "user-1",
        "status": "OPEN",
    }
    test_updated_case = test_case.copy()
    test_updated_case["assignee"] = "user-2"
    test_updated_case["subject"] = "user-1"

    httpserver_auth.expect_request(
        uri=f"/v1/cases/{TEST_CASE_NUMBER}", method="GET"
    ).respond_with_json(test_case)
    httpserver_auth.expect_request(
        uri=f"/v1/cases/{TEST_CASE_NUMBER}", method="PUT", json=test_data
    ).respond_with_json(test_updated_case)

    result = runner.invoke(
        incydr,
        [
            "cases",
            "update",
            TEST_CASE_NUMBER,
            "--subject",
            "foo@bar.com",
            "--assignee",
            "baz@bar.com",
        ],
    )
    httpserver_auth.check()
    assert result.exit_code == 0


def test_cli_bulk_update_makes_expected_call(
    runner, httpserver_auth: HTTPServer, tmp_path
):
    update_1 = {
        "name": "Test Case 1",
        "assignee": "new-user",
        "description": "updated-1",
        "findings": "updated-findings",
        "subject": "user-2",
        "status": "OPEN",
    }
    update_2 = {
        "name": "Test Case 2",
        "assignee": "user-3",
        "description": "updated-2",
        "findings": "updated-findings",
        "subject": "user-4",
        "status": "CLOSED",
    }
    httpserver_auth.expect_request("/v1/cases/1", method="GET").respond_with_json(
        TEST_CASE_1
    )
    httpserver_auth.expect_request("/v1/cases/42", method="GET").respond_with_json(
        TEST_CASE_2
    )
    httpserver_auth.expect_request(
        "/v1/cases/1", method="PUT", json=update_1
    ).respond_with_json(TEST_CASE_1)
    httpserver_auth.expect_request(
        "/v1/cases/42", method="PUT", json=update_2
    ).respond_with_json(TEST_CASE_2)

<<<<<<< HEAD
    p = tmp_path / "cases.csv"
=======
    p = tmp_path / "@event_ids.csv"
>>>>>>> d75ecd88
    p.write_text(
        "number,assignee,description,findings,name,status,subject\n"
        f"1,{update_1['assignee']},{update_1['description']},{update_1['findings']},{update_1['name']},{update_1['status']},{update_1['subject']}\n"
        f"42,{update_2['assignee']},{update_2['description']},{update_2['findings']},{update_2['name']},{update_2['status']},{update_2['subject']}"
    )

    result = runner.invoke(incydr, ["cases", "bulk-update", str(p)])
    httpserver_auth.check()
    assert result.exit_code == 0


def test_cli_bulk_update_when_usernames_makes_user_lookup(
    httpserver_auth: HTTPServer, mock_user_lookup, runner, tmp_path
):
    data_1 = {
        "name": "Test Case 1",
        "assignee": "user-1",
        "description": "test case 1",
        "findings": "no findings",
        "subject": "user-2",
        "status": "OPEN",
    }
    httpserver_auth.expect_request("/v1/cases/1", method="GET").respond_with_json(
        TEST_CASE_1
    )
    httpserver_auth.expect_request(
        "/v1/cases/1", method="PUT", json=data_1
    ).respond_with_json(TEST_CASE_1)

    p = tmp_path / "cases.csv"
    p.write_text(
        "number,assignee,description,findings,name,status,subject\n"
        "1,foo@bar.com,test case 1,no findings,Test Case 1,OPEN,baz@bar.com\n"
    )

    result = runner.invoke(incydr, ["cases", "bulk-update", str(p)])
    httpserver_auth.check()
    assert result.exit_code == 0


def test_cli_bulk_update_when_multiple_same_usernames_makes_single_user_lookup_and_caches_id(
    httpserver_auth: HTTPServer, runner, tmp_path
):
    query_1 = {
        "username": "foo@bar.com",
        "page": 1,
        "pageSize": 100,
    }
    data_1 = {"users": [TEST_USER_1], "totalCount": 1}
    httpserver_auth.expect_request("/v1/cases/1", method="GET").respond_with_json(
        TEST_CASE_1
    )
    httpserver_auth.expect_oneshot_request(
        "/v1/users", method="GET", query_string=urlencode(query_1)
    ).respond_with_json(data_1)

    httpserver_auth.expect_request("/v1/oauth", method="POST").respond_with_json(
        dict(
            token_type="bearer",
            expires_in=900,
            access_token="abcd-1234",
        )
    )

    data_1 = {
        "name": "Test Case 1",
        "assignee": "user-1",
        "description": "test case 1",
        "findings": "no findings",
        "subject": "user-1",
        "status": "OPEN",
    }

    httpserver_auth.expect_request(
        "/v1/cases/1", method="PUT", json=data_1
    ).respond_with_json(TEST_CASE_1)

    p = tmp_path / "cases.csv"
    p.write_text(
        "number,assignee,description,findings,name,status,subject\n"
        "1,foo@bar.com,test case 1,no findings,Test Case 1,OPEN,foo@bar.com\n"
    )

    result = runner.invoke(incydr, ["cases", "bulk-update", str(p)])
    httpserver_auth.check()
    assert result.exit_code == 0


def test_cli_download_summary_makes_expected_call(
    runner, httpserver_auth: HTTPServer, tmp_path
):
    httpserver_auth.expect_request(
        f"/v1/cases/{TEST_CASE_NUMBER}/export", method="GET"
    ).respond_with_data()
    result = runner.invoke(
        incydr, ["cases", "download", TEST_CASE_NUMBER, "--path", tmp_path, "--summary"]
    )
    httpserver_auth.check()
    assert result.exit_code == 0


def test_cli_download_case_when_default_params_makes_expected_call(
    runner, httpserver_auth: HTTPServer, tmp_path
):
    params = {
        "files": True,
        "summary": True,
        "fileEvents": True,
    }
    httpserver_auth.expect_request(
        f"/v1/cases/{TEST_CASE_NUMBER}/export/full",
        method="GET",
        query_string=urlencode(params),
    ).respond_with_data()
    result = runner.invoke(
        incydr, ["cases", "download", TEST_CASE_NUMBER, "--path", tmp_path]
    )
    httpserver_auth.check()
    assert result.exit_code == 0


def test_cli_download_case_when_custom_params_makes_expected_call(
    runner, httpserver_auth: HTTPServer, tmp_path
):
    params = {
        "files": True,
        "summary": True,
        "fileEvents": False,
    }
    httpserver_auth.expect_request(
        f"/v1/cases/{TEST_CASE_NUMBER}/export/full",
        method="GET",
        query_string=urlencode(params),
    ).respond_with_data()
    result = runner.invoke(
        incydr,
        [
            "cases",
            "download",
            TEST_CASE_NUMBER,
            "--path",
            tmp_path,
            "--source-files",
            "--summary",
        ],
    )
    httpserver_auth.check()
    assert result.exit_code == 0


def test_cli_download_events_makes_expected_call(
    runner, httpserver_auth: HTTPServer, tmp_path
):
    httpserver_auth.expect_request(
        f"/v1/cases/{TEST_CASE_NUMBER}/fileevent/export", method="GET"
    ).respond_with_data()
    result = runner.invoke(
        incydr,
        ["cases", "download", TEST_CASE_NUMBER, "--path", tmp_path, "--file-events"],
    )
    httpserver_auth.check()
    assert result.exit_code == 0


def test_cli_download_source_file_makes_expected_call(
    runner, httpserver_auth: HTTPServer, tmp_path
):
    httpserver_auth.expect_request(
        f"/v1/cases/{TEST_CASE_NUMBER}/fileevent/{TEST_EVENT_ID}/file", method="GET"
    ).respond_with_data()

    result = runner.invoke(
        incydr,
        [
            "cases",
            "download",
            TEST_CASE_NUMBER,
            "--source-file",
            TEST_EVENT_ID,
            "--path",
            tmp_path,
        ],
    )
    httpserver_auth.check()
    assert result.exit_code == 0


def test_cli_show_file_event_makes_expected_call(
    httpserver_auth: HTTPServer, runner, mock_file_event_get
):
    result = runner.invoke(
        incydr, ["cases", "file-events", "show", TEST_CASE_NUMBER, TEST_EVENT_ID]
    )
    httpserver_auth.check()
    assert result.exit_code == 0


def test_cli_list_file_events_makes_expected_call(runner, httpserver_auth: HTTPServer):
    data = {"events": [TEST_FILE_EVENT], "totalCount": 1}
    query = {"pgNum": 1, "pgSize": 100}
    httpserver_auth.expect_request(
        f"/v1/cases/{TEST_CASE_NUMBER}/fileevent",
        method="GET",
        query_string=urlencode(query),
    ).respond_with_json(data)
    result = runner.invoke(incydr, ["cases", "file-events", "list", TEST_CASE_NUMBER])
    httpserver_auth.check()
    assert result.exit_code == 0


def test_cli_file_events_add_when_event_ids_list_makes_expected_call(
    runner, httpserver_auth: HTTPServer, tmp_path
):
    event_ids = ["event-1", "event-2", "event-3"]

    httpserver_auth.expect_request(
        f"/v1/cases/{TEST_CASE_NUMBER}/fileevent",
        method="POST",
        json={"events": event_ids},
    ).respond_with_data()
    result = runner.invoke(
        incydr, ["cases", "file-events", "add", TEST_CASE_NUMBER, ",".join(event_ids)]
    )
    httpserver_auth.check()
    assert result.exit_code == 0


def test_cli_file_events_add_when_csv_makes_expected_call(
    runner, httpserver_auth: HTTPServer, tmp_path
):
    event_ids = ["event-1", "event-2", "event-3"]
    p = tmp_path / "event_ids.csv"
    p.write_text("event_id\n" + "\n".join(event_ids))

    httpserver_auth.expect_request(
        f"/v1/cases/{TEST_CASE_NUMBER}/fileevent",
        method="POST",
        json={"events": event_ids},
    ).respond_with_data()
    result = runner.invoke(
        incydr,
        ["cases", "file-events", "add", TEST_CASE_NUMBER, f"@{p}", "--format", "csv"],
    )
    httpserver_auth.check()
    assert result.exit_code == 0


def test_cli_file_events_add_when_jsonlines_makes_expected_call(
    runner, httpserver_auth: HTTPServer, tmp_path
):
    event_ids = ["event-1", "event-2", "event-3"]
    p = tmp_path / "event_ids.json"
    p.write_text(
        """{"event_id": "event-1"}\n{"eventId": "event-2"}\n{"event": {"id": "event-3"}}"""
    )

    httpserver_auth.expect_request(
        f"/v1/cases/{TEST_CASE_NUMBER}/fileevent",
        method="POST",
        json={"events": event_ids},
    ).respond_with_data()
    result = runner.invoke(
        incydr,
        [
            "cases",
            "file-events",
            "add",
            TEST_CASE_NUMBER,
            f"@{p}",
            "--format",
            "json-lines",
        ],
    )
    httpserver_auth.check()
    assert result.exit_code == 0


def test_cli_file_events_remove_when_event_ids_makes_expected_call(
    runner, httpserver_auth: HTTPServer
):
    httpserver_auth.expect_ordered_request(
        f"/v1/cases/{TEST_CASE_NUMBER}/fileevent/event-1",
        method="DELETE",
    ).respond_with_data()
    httpserver_auth.expect_ordered_request(
        f"/v1/cases/{TEST_CASE_NUMBER}/fileevent/event-2",
        method="DELETE",
    ).respond_with_data()
    result = runner.invoke(
        incydr, ["cases", "file-events", "remove", TEST_CASE_NUMBER, "event-1,event-2"]
    )
    httpserver_auth.check()
    assert result.exit_code == 0


def test_cli_file_events_remove_when_csv_makes_expected_call(
    runner, httpserver_auth: HTTPServer, tmp_path
):
    p = tmp_path / "event_ids.csv"
    p.write_text("event_id\nevent-1\nevent-2")

    httpserver_auth.expect_ordered_request(
        f"/v1/cases/{TEST_CASE_NUMBER}/fileevent/event-1",
        method="DELETE",
    ).respond_with_data()
    httpserver_auth.expect_ordered_request(
        f"/v1/cases/{TEST_CASE_NUMBER}/fileevent/event-2",
        method="DELETE",
    ).respond_with_data()
    result = runner.invoke(
        incydr,
        [
            "cases",
            "file-events",
            "remove",
            TEST_CASE_NUMBER,
            f"@{p}",
            "--format",
            "csv",
        ],
    )
    httpserver_auth.check()
    assert result.exit_code == 0


def test_cli_file_events_remove_when_jsonlines_makes_expected_call(
    runner, httpserver_auth: HTTPServer, tmp_path
):
    p = tmp_path / "event_ids.json"
    p.write_text(
        """{"event_id": "event-1"}\n{"eventId": "event-2"}\n{"event": {"id": "event-3"}}"""
    )

    httpserver_auth.expect_ordered_request(
        f"/v1/cases/{TEST_CASE_NUMBER}/fileevent/event-1",
        method="DELETE",
    ).respond_with_data()
    httpserver_auth.expect_ordered_request(
        f"/v1/cases/{TEST_CASE_NUMBER}/fileevent/event-2",
        method="DELETE",
    ).respond_with_data()
    httpserver_auth.expect_ordered_request(
        f"/v1/cases/{TEST_CASE_NUMBER}/fileevent/event-3",
        method="DELETE",
    ).respond_with_data()
    result = runner.invoke(
        incydr,
        [
            "cases",
            "file-events",
            "remove",
            TEST_CASE_NUMBER,
            f"@{p}",
            "--format",
            "json-lines",
        ],
    )
    httpserver_auth.check()
    assert result.exit_code == 0<|MERGE_RESOLUTION|>--- conflicted
+++ resolved
@@ -666,11 +666,7 @@
         "/v1/cases/42", method="PUT", json=update_2
     ).respond_with_json(TEST_CASE_2)
 
-<<<<<<< HEAD
-    p = tmp_path / "cases.csv"
-=======
-    p = tmp_path / "@event_ids.csv"
->>>>>>> d75ecd88
+    p = tmp_path / "@cases.csv"
     p.write_text(
         "number,assignee,description,findings,name,status,subject\n"
         f"1,{update_1['assignee']},{update_1['description']},{update_1['findings']},{update_1['name']},{update_1['status']},{update_1['subject']}\n"

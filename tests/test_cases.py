import datetime
import json
<<<<<<< HEAD
from copy import copy
=======
from urllib.parse import urlencode
>>>>>>> 465bdd24

import pytest
from pydantic import ValidationError
from pytest_httpserver import HTTPServer

from incydr import Client
from incydr._cases.models import Case
<<<<<<< HEAD
from incydr._cases.models import CaseDetail
from incydr._cases.models import CasesPage
from incydr.cli.main import incydr
=======
from incydr._cases.models import CaseFileEvents
from incydr._cases.models import CasesPage
from incydr._cases.models import FileEvent
from incydr._file_events.models.event import FileEventV2
from tests.test_file_events import TEST_EVENT_1
>>>>>>> 465bdd24

TEST_CASE_NUMBER = 42

TEST_CASE_1 = {
    "number": 1,
    "name": "test_1",
    "createdAt": "2022-07-18T16:39:51.356082Z",
    "updatedAt": "2022-07-18T16:40:53.335018Z",
    "subject": None,
    "subjectUsername": None,
    "status": "OPEN",
    "assignee": None,
    "assigneeUsername": None,
    "createdByUserUid": None,
    "createdByUsername": None,
    "lastModifiedByUserUid": None,
    "lastModifiedByUsername": None,
    "archivalTime": "2023-07-18T00:00:00Z",
    "description": "description_1",
    "findings": None,
}

TEST_CASE_2 = {
    "number": 2,
    "name": "test_2",
    "createdAt": "2022-07-01T16:39:51.356082Z",
    "updatedAt": "2022-07-01T17:04:16.454497Z",
    "subject": "945056771151950748",
    "subjectUsername": "subject@example.com",
    "status": "OPEN",
    "assignee": "942564422882759874",
    "assigneeUsername": "assignee@example.com",
    "createdByUserUid": None,
    "createdByUsername": None,
    "lastModifiedByUserUid": "942564422882759874",
    "lastModifiedByUsername": "admin@example.com",
    "archivalTime": "2023-07-18T00:00:00Z",
    "description": "description_2",
    "findings": "## Title\n\n- item a\n- item b\n\n**Bolded**\n_Italicized_",
}
TEST_EVENT_ID = "0_147e9445-2f30"
TEST_FILE_EVENT = {
    "eventId": TEST_EVENT_ID,
    "eventTimestamp": "2020-12-23T14:24:44.593Z",
    "exposure": ["OutsideTrustedDomains", "IsPublic"],
    "fileAvailability": "EXACT_FILE_AVAILABLE",
    "fileName": "example.txt",
    "filePath": "/Users/test/",
    "riskIndicators": [],
    "riskScore": 8,
    "riskSeverity": "CRITICAL",
}



def test_create(httpserver_auth: HTTPServer):
    test_data = {
        "name": "test_name",
        "description": "test_description",
        "subject": "test_subject",
        "assignee": "test_assignee",
        "findings": "test_findings",
    }
    test_response = TEST_CASE_1.copy()
    test_response.update(test_data)
    httpserver_auth.expect_request(
        uri="/v1/cases", method="POST", json=test_data
    ).respond_with_json(test_response)
    c = Client()
    case = c.cases.v1.create(**test_data)
    assert isinstance(case, Case)
    assert case.name == test_data["name"]
    assert case.description == test_data["description"]


def test_create_raises_validation_error_when_param_constraint_exceeded(
    httpserver_auth: HTTPServer,
):
    c = Client()
    # `name` has max of 50 chars
    with pytest.raises(ValidationError):
        c.cases.v1.create(name="x" * 51)

    # `description` has max of 250 chars
    with pytest.raises(ValidationError):
        c.cases.v1.create(name="x", description="x" * 251)

    # `findings` has max of 30k chars
    with pytest.raises(ValidationError):
        c.cases.v1.create(name="x", findings="x" * 30_001)

def test_get_single_case(httpserver_auth: HTTPServer):
    httpserver_auth.expect_request("/v1/cases/2").respond_with_json(TEST_CASE_2)
    c = Client()
    case = c.cases.v1.get_case(2)
    assert isinstance(case, CaseDetail)
    assert case.number == 2
    assert case.created_at == datetime.datetime.fromisoformat(
        TEST_CASE_2["createdAt"].replace("Z", "+00:00")
    )
    assert case.json() == json.dumps(TEST_CASE_2)


<<<<<<< HEAD
def test_get_page(httpserver_auth: HTTPServer):
    slim_1 = copy(TEST_CASE_1)
    del slim_1["description"]
    del slim_1["findings"]
    slim_2 = copy(TEST_CASE_2)
    del slim_2["description"]
    del slim_2["findings"]
=======
def test_get_page_when_default_params_returns_expected_data(
    httpserver_auth: HTTPServer,
):
    query = {"pgNum": 1, "pgSize": 15, "srtDir": "asc", "srtKey": "number"}
>>>>>>> 465bdd24
    cases_data = {
        "cases": [
            slim_1,
            slim_2,
        ],
        "totalCount": 2,
    }
    httpserver_auth.expect_request(
        "/v1/cases",
        method="GET",
        query_string=urlencode(query),
    ).respond_with_json(cases_data)

    client = Client()
    client.settings.page_size = 15
    page = client.cases.v1.get_page()
    assert isinstance(page, CasesPage)
<<<<<<< HEAD
    assert page.cases[0].json() == json.dumps(slim_1)
    assert page.cases[1].json() == json.dumps(slim_2)
    assert page.total_count == len(page.cases)

# ************************************************ CLI ************************************************


def test_create_makes_expected_sdk_call(runner, httpserver_auth: HTTPServer):
    test_data = {
        "name": "test_name",
        "description": "test_description",
        "subject": "test_subject",
        "assignee": "test_assignee",
        "findings": "test_findings",
    }
    test_response = TEST_CASE_1.copy()
    test_response.update(test_data)
    httpserver_auth.expect_request(
        uri="/v1/cases", method="POST", json=test_data
    ).respond_with_json(test_response)

    result = runner.invoke(
        incydr, ["cases", "create", "test_name", "--description", "test_description",
                 "--subject", "test_subject", "--assignee", "test_assignee", "--findings", "test_findings"]
    )
    assert result.exit_code == 0
    

def test_delete_makes_expected_sdk_call(runner, httpserver_auth: HTTPServer):
    result = runner.invoke(
        incydr, ["cases", "delete", TEST_CASE_NUMBER]
    )
    pass

def test_list_makes_expected_sdk_call(runner, httpserver_auth: HTTPServer):
    result = runner.invoke(incydr, ["cases", "list"])
    pass

def test_show_makes_expected_sdk_call(runner, httpserver_auth: HTTPServer):
    result = runner.invoke(
        incydr, ["cases", "show", TEST_CASE_NUMBER]
    )
    pass

def test_bulk_update_makes_expected_sdk_call(runner, httpserver_auth: HTTPServer):
    pass

def test_download_summary_makes_expected_sdk_call(runner, httpserver_auth: HTTPServer):
    pass

def test_download_cases_makes_expected_sdk_call(runner, httpserver_auth: HTTPServer):
    pass

def test_download_events_makes_expected_sdk_call(runner, httpserver_auth: HTTPServer):
    pass

def test_download_source_file_makes_expected_sdk_call(runner, httpserver_auth: HTTPServer):
    pass

def test_show_file_event_makes_expected_sdk_call(runner, httpserver_auth: HTTPServer):
    pass

def test_list_file_events_makes_expected_sdk_call(runner, httpserver_auth: HTTPServer):
    pass

def test_file_events_add_when_event_ids_list_makes_expected_sdk_call(runner, httpserver_auth: HTTPServer):
    pass

def test_file_events_add_when_csv_makes_expected_sdk_call(runner, httpserver_auth: HTTPServer):
    pass

def test_file_events_remove_when_event_ids_makes_expected_sdk_call(runner, httpserver_auth: HTTPServer):
    pass

def test_file_events_remove_when_csv_makes_expected_sdk_call(runner, httpserver_auth: HTTPServer):
    pass
=======
    assert page.cases[0].json() == json.dumps(TEST_CASE_1)
    assert page.cases[1].json() == json.dumps(TEST_CASE_2)
    assert page.total_count == len(page.cases)


def test_get_page_when_all_params_makes_expected_call(httpserver_auth: HTTPServer):
    query = {
        "assignee": "test-assignee",
        "createdAt": "2022-08-09T00:00:00.000000Z/2022-08-11T00:00:00.000000Z",
        "isAssigned": True,
        "lastModifiedBy": "test-user",
        "name": "test-name",
        "pgNum": 2,
        "pgSize": 10,
        "srtDir": "desc",
        "srtKey": "status",
        "status": "OPEN",
    }
    cases_data = {
        "cases": [
            TEST_CASE_1,
            TEST_CASE_2,
        ],
        "totalCount": 2,
    }
    httpserver_auth.expect_request(
        "/v1/cases",
        method="GET",
        query_string=urlencode(query),
    ).respond_with_json(cases_data)

    client = Client()
    page = client.cases.v1.get_page(
        assignee="test-assignee",
        created_at=(datetime.datetime(2022, 8, 9), datetime.datetime(2022, 8, 11)),
        is_assigned=True,
        last_modified_by="test-user",
        name="test-name",
        page_num=2,
        page_size=10,
        sort_dir="desc",
        sort_key="status",
        status="OPEN",
    )
    assert isinstance(page, CasesPage)


def test_delete_makes_expected_api_call(httpserver_auth: HTTPServer):
    httpserver_auth.expect_request(
        f"/v1/cases/{TEST_CASE_NUMBER}", method="DELETE"
    ).respond_with_data()
    c = Client()
    assert c.cases.v1.delete(TEST_CASE_NUMBER).status_code == 200


def test_iter_all_returns_expected_data(httpserver_auth: HTTPServer):
    query_1 = {"pgNum": 1, "pgSize": 2, "srtDir": "asc", "srtKey": "number"}
    query_2 = {"pgNum": 2, "pgSize": 2, "srtDir": "asc", "srtKey": "number"}

    test_case_3 = TEST_CASE_2.copy()
    test_case_3["number"] = 3
    test_case_3["name"] = "test_3"

    data_1 = {"cases": [TEST_CASE_1, TEST_CASE_2], "totalCount": 2}
    data_2 = {"cases": [test_case_3], "totalCount": 1}

    httpserver_auth.expect_ordered_request(
        "/v1/cases", method="GET", query_string=urlencode(query_1)
    ).respond_with_json(data_1)
    httpserver_auth.expect_ordered_request(
        "/v1/cases", method="GET", query_string=urlencode(query_2)
    ).respond_with_json(data_2)

    client = Client()
    iterator = client.cases.v1.iter_all(page_size=2)
    total = 0
    expected = [TEST_CASE_1, TEST_CASE_2, test_case_3]
    for item in iterator:
        total += 1
        assert isinstance(item, Case)
        assert item.json() == json.dumps(expected.pop(0))
    assert total == 3


def test_update_returns_expected_data(httpserver_auth: HTTPServer):

    test_case = TEST_CASE_1.copy()
    test_case["name"] = "my_renamed_case"
    test_case["number"] = TEST_CASE_NUMBER
    case = Case.parse_obj(test_case)

    data = {
        "name": "my_renamed_case",
        "assignee": None,
        "description": "description_1",
        "findings": None,
        "subject": None,
        "status": "OPEN",
    }

    httpserver_auth.expect_request(
        f"/v1/cases/{TEST_CASE_NUMBER}", method="PUT", json=data
    ).respond_with_json(test_case)

    c = Client()
    new_case = c.cases.v1.update(case)
    assert isinstance(new_case, Case)
    assert new_case.name == "my_renamed_case"


def test_download_summary_pdf_returns_expected_data(
    httpserver_auth: HTTPServer, tmp_path
):
    data = "test-case-summary"
    httpserver_auth.expect_request(
        f"/v1/cases/{TEST_CASE_NUMBER}/export", method="GET"
    ).respond_with_json(data)
    c = Client()
    c.cases.v1.download_summary_pdf(TEST_CASE_NUMBER, tmp_path)
    f1 = tmp_path / f"Case-{TEST_CASE_NUMBER}.pdf"
    f = open(f1)
    content = f.read()
    assert content == f'"{data}"'


def test_download_file_event_csv_returns_expected_data(
    httpserver_auth: HTTPServer, tmp_path
):
    data = "test-case-file-events"
    httpserver_auth.expect_request(
        f"/v1/cases/{TEST_CASE_NUMBER}/fileevent/export", method="GET"
    ).respond_with_json(data)
    c = Client()
    c.cases.v1.download_file_event_csv(TEST_CASE_NUMBER, tmp_path)
    f1 = tmp_path / f"Case-{TEST_CASE_NUMBER}-file-events.csv"
    f = open(f1)
    content = f.read()
    assert content == f'"{data}"'


def test_download_full_case_zip_returns_expected_data(
    httpserver_auth: HTTPServer, tmp_path
):
    # TODO params
    data = "test-full-case-zip"
    params = {
        "files": True,
        "summary": True,
        "fileEvents": True,
    }
    httpserver_auth.expect_request(
        f"/v1/cases/{TEST_CASE_NUMBER}/export/full",
        method="GET",
        query_string=urlencode(params),
    ).respond_with_json(data)
    c = Client()
    c.cases.v1.download_full_case_zip(TEST_CASE_NUMBER, tmp_path)
    f1 = tmp_path / f"Case-{TEST_CASE_NUMBER}.zip"
    f = open(f1)
    content = f.read()
    assert content == f'"{data}"'


def test_download_file_for_event_returns_expected_data(
    httpserver_auth: HTTPServer, tmp_path
):
    data = "test-download-source-file"
    event_id = "TEST-EVENT-ID"
    httpserver_auth.expect_request(
        f"/v1/cases/{TEST_CASE_NUMBER}/fileevent/{event_id}/file", method="GET"
    ).respond_with_json(data)
    c = Client()
    c.cases.v1.download_file_for_event(TEST_CASE_NUMBER, event_id, tmp_path)
    f1 = tmp_path / f"Case-{TEST_CASE_NUMBER}-{event_id}-unknown-filename"
    f = open(f1)
    content = f.read()
    assert content == f'"{data}"'


def test_get_file_events_returns_expected_data(httpserver_auth: HTTPServer):
    data = {"events": [TEST_FILE_EVENT], "totalCount": 1}
    query = {"pgNum": 1, "pgSize": 100}
    httpserver_auth.expect_request(
        f"/v1/cases/{TEST_CASE_NUMBER}/fileevent",
        method="GET",
        query_string=urlencode(query),
    ).respond_with_json(data)
    c = Client()
    events = c.cases.v1.get_file_events(TEST_CASE_NUMBER)
    assert isinstance(events, CaseFileEvents)
    assert isinstance(events.events[0], FileEvent)
    assert events.events[0].event_id == TEST_EVENT_ID
    assert 1 == events.total_count == len(events.events)


def test_add_file_events_to_case_returns_expected_data(httpserver_auth: HTTPServer):
    data = {"events": [TEST_EVENT_ID]}
    httpserver_auth.expect_request(
        f"/v1/cases/{TEST_CASE_NUMBER}/fileevent", method="POST", json=data
    ).respond_with_data()
    c = Client()
    assert (
        c.cases.v1.add_file_events_to_case(TEST_CASE_NUMBER, TEST_EVENT_ID).status_code
        == 200
    )


def test_delete_file_events_from_case_returns_expected_data(
    httpserver_auth: HTTPServer,
):
    httpserver_auth.expect_request(
        f"/v1/cases/{TEST_CASE_NUMBER}/fileevent/{TEST_EVENT_ID}", method="DELETE"
    ).respond_with_data()
    c = Client()
    assert (
        c.cases.v1.delete_file_event_from_case(
            TEST_CASE_NUMBER, TEST_EVENT_ID
        ).status_code
        == 200
    )


def test_get_file_event_detail_returns_expected_data(httpserver_auth: HTTPServer):
    data = TEST_EVENT_1
    httpserver_auth.expect_request(
        f"/v1/cases/{TEST_CASE_NUMBER}/fileevent/{TEST_EVENT_ID}", method="GET"
    ).respond_with_json(data)
    c = Client()
    event = c.cases.v1.get_file_event_detail(TEST_CASE_NUMBER, TEST_EVENT_ID)
    assert isinstance(event, FileEventV2)
>>>>>>> 465bdd24
<|MERGE_RESOLUTION|>--- conflicted
+++ resolved
@@ -1,10 +1,7 @@
 import datetime
 import json
-<<<<<<< HEAD
 from copy import copy
-=======
 from urllib.parse import urlencode
->>>>>>> 465bdd24
 
 import pytest
 from pydantic import ValidationError
@@ -12,17 +9,13 @@
 
 from incydr import Client
 from incydr._cases.models import Case
-<<<<<<< HEAD
 from incydr._cases.models import CaseDetail
-from incydr._cases.models import CasesPage
-from incydr.cli.main import incydr
-=======
 from incydr._cases.models import CaseFileEvents
 from incydr._cases.models import CasesPage
 from incydr._cases.models import FileEvent
 from incydr._file_events.models.event import FileEventV2
+from incydr.cli.main import incydr
 from tests.test_file_events import TEST_EVENT_1
->>>>>>> 465bdd24
 
 TEST_CASE_NUMBER = 42
 
@@ -77,7 +70,6 @@
 }
 
 
-
 def test_create(httpserver_auth: HTTPServer):
     test_data = {
         "name": "test_name",
@@ -114,6 +106,7 @@
     with pytest.raises(ValidationError):
         c.cases.v1.create(name="x", findings="x" * 30_001)
 
+
 def test_get_single_case(httpserver_auth: HTTPServer):
     httpserver_auth.expect_request("/v1/cases/2").respond_with_json(TEST_CASE_2)
     c = Client()
@@ -126,20 +119,17 @@
     assert case.json() == json.dumps(TEST_CASE_2)
 
 
-<<<<<<< HEAD
-def test_get_page(httpserver_auth: HTTPServer):
+def test_get_page_when_default_params_returns_expected_data(
+    httpserver_auth: HTTPServer,
+):
     slim_1 = copy(TEST_CASE_1)
     del slim_1["description"]
     del slim_1["findings"]
     slim_2 = copy(TEST_CASE_2)
     del slim_2["description"]
     del slim_2["findings"]
-=======
-def test_get_page_when_default_params_returns_expected_data(
-    httpserver_auth: HTTPServer,
-):
+
     query = {"pgNum": 1, "pgSize": 15, "srtDir": "asc", "srtKey": "number"}
->>>>>>> 465bdd24
     cases_data = {
         "cases": [
             slim_1,
@@ -157,86 +147,8 @@
     client.settings.page_size = 15
     page = client.cases.v1.get_page()
     assert isinstance(page, CasesPage)
-<<<<<<< HEAD
     assert page.cases[0].json() == json.dumps(slim_1)
     assert page.cases[1].json() == json.dumps(slim_2)
-    assert page.total_count == len(page.cases)
-
-# ************************************************ CLI ************************************************
-
-
-def test_create_makes_expected_sdk_call(runner, httpserver_auth: HTTPServer):
-    test_data = {
-        "name": "test_name",
-        "description": "test_description",
-        "subject": "test_subject",
-        "assignee": "test_assignee",
-        "findings": "test_findings",
-    }
-    test_response = TEST_CASE_1.copy()
-    test_response.update(test_data)
-    httpserver_auth.expect_request(
-        uri="/v1/cases", method="POST", json=test_data
-    ).respond_with_json(test_response)
-
-    result = runner.invoke(
-        incydr, ["cases", "create", "test_name", "--description", "test_description",
-                 "--subject", "test_subject", "--assignee", "test_assignee", "--findings", "test_findings"]
-    )
-    assert result.exit_code == 0
-    
-
-def test_delete_makes_expected_sdk_call(runner, httpserver_auth: HTTPServer):
-    result = runner.invoke(
-        incydr, ["cases", "delete", TEST_CASE_NUMBER]
-    )
-    pass
-
-def test_list_makes_expected_sdk_call(runner, httpserver_auth: HTTPServer):
-    result = runner.invoke(incydr, ["cases", "list"])
-    pass
-
-def test_show_makes_expected_sdk_call(runner, httpserver_auth: HTTPServer):
-    result = runner.invoke(
-        incydr, ["cases", "show", TEST_CASE_NUMBER]
-    )
-    pass
-
-def test_bulk_update_makes_expected_sdk_call(runner, httpserver_auth: HTTPServer):
-    pass
-
-def test_download_summary_makes_expected_sdk_call(runner, httpserver_auth: HTTPServer):
-    pass
-
-def test_download_cases_makes_expected_sdk_call(runner, httpserver_auth: HTTPServer):
-    pass
-
-def test_download_events_makes_expected_sdk_call(runner, httpserver_auth: HTTPServer):
-    pass
-
-def test_download_source_file_makes_expected_sdk_call(runner, httpserver_auth: HTTPServer):
-    pass
-
-def test_show_file_event_makes_expected_sdk_call(runner, httpserver_auth: HTTPServer):
-    pass
-
-def test_list_file_events_makes_expected_sdk_call(runner, httpserver_auth: HTTPServer):
-    pass
-
-def test_file_events_add_when_event_ids_list_makes_expected_sdk_call(runner, httpserver_auth: HTTPServer):
-    pass
-
-def test_file_events_add_when_csv_makes_expected_sdk_call(runner, httpserver_auth: HTTPServer):
-    pass
-
-def test_file_events_remove_when_event_ids_makes_expected_sdk_call(runner, httpserver_auth: HTTPServer):
-    pass
-
-def test_file_events_remove_when_csv_makes_expected_sdk_call(runner, httpserver_auth: HTTPServer):
-    pass
-=======
-    assert page.cases[0].json() == json.dumps(TEST_CASE_1)
-    assert page.cases[1].json() == json.dumps(TEST_CASE_2)
     assert page.total_count == len(page.cases)
 
 
@@ -465,4 +377,108 @@
     c = Client()
     event = c.cases.v1.get_file_event_detail(TEST_CASE_NUMBER, TEST_EVENT_ID)
     assert isinstance(event, FileEventV2)
->>>>>>> 465bdd24
+
+
+# ************************************************ CLI ************************************************
+
+
+def test_create_makes_expected_sdk_call(runner, httpserver_auth: HTTPServer):
+    test_data = {
+        "name": "test_name",
+        "description": "test_description",
+        "subject": "test_subject",
+        "assignee": "test_assignee",
+        "findings": "test_findings",
+    }
+    test_response = TEST_CASE_1.copy()
+    test_response.update(test_data)
+    httpserver_auth.expect_request(
+        uri="/v1/cases", method="POST", json=test_data
+    ).respond_with_json(test_response)
+
+    result = runner.invoke(
+        incydr,
+        [
+            "cases",
+            "create",
+            "test_name",
+            "--description",
+            "test_description",
+            "--subject",
+            "test_subject",
+            "--assignee",
+            "test_assignee",
+            "--findings",
+            "test_findings",
+        ],
+    )
+    assert result.exit_code == 0
+
+
+def test_delete_makes_expected_sdk_call(runner, httpserver_auth: HTTPServer):
+    result = runner.invoke(incydr, ["cases", "delete", TEST_CASE_NUMBER])
+    pass
+
+
+def test_list_makes_expected_sdk_call(runner, httpserver_auth: HTTPServer):
+    result = runner.invoke(incydr, ["cases", "list"])
+    pass
+
+
+def test_show_makes_expected_sdk_call(runner, httpserver_auth: HTTPServer):
+    result = runner.invoke(incydr, ["cases", "show", TEST_CASE_NUMBER])
+    pass
+
+
+def test_bulk_update_makes_expected_sdk_call(runner, httpserver_auth: HTTPServer):
+    pass
+
+
+def test_download_summary_makes_expected_sdk_call(runner, httpserver_auth: HTTPServer):
+    pass
+
+
+def test_download_cases_makes_expected_sdk_call(runner, httpserver_auth: HTTPServer):
+    pass
+
+
+def test_download_events_makes_expected_sdk_call(runner, httpserver_auth: HTTPServer):
+    pass
+
+
+def test_download_source_file_makes_expected_sdk_call(
+    runner, httpserver_auth: HTTPServer
+):
+    pass
+
+
+def test_show_file_event_makes_expected_sdk_call(runner, httpserver_auth: HTTPServer):
+    pass
+
+
+def test_list_file_events_makes_expected_sdk_call(runner, httpserver_auth: HTTPServer):
+    pass
+
+
+def test_file_events_add_when_event_ids_list_makes_expected_sdk_call(
+    runner, httpserver_auth: HTTPServer
+):
+    pass
+
+
+def test_file_events_add_when_csv_makes_expected_sdk_call(
+    runner, httpserver_auth: HTTPServer
+):
+    pass
+
+
+def test_file_events_remove_when_event_ids_makes_expected_sdk_call(
+    runner, httpserver_auth: HTTPServer
+):
+    pass
+
+
+def test_file_events_remove_when_csv_makes_expected_sdk_call(
+    runner, httpserver_auth: HTTPServer
+):
+    pass
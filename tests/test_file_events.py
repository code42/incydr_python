--- conflicted
+++ resolved
@@ -306,11 +306,7 @@
         SearchFilterGroup(
             filterClause="AND",
             filters=[
-<<<<<<< HEAD
-                SearchFilter(operator="IS", term="file.category", value="SourceCode")
-=======
                 SearchFilter(operator="IS", term="file.category", value="SOURCE_CODE")
->>>>>>> 672198de
             ],
         ),
     ],
@@ -407,13 +403,6 @@
     "srtKey": "event.id",
 }
 
-<<<<<<< HEAD
-
-@pytest.mark.parametrize(
-    "query", [TEST_EVENT_QUERY, TEST_SAVED_SEARCH_1, TEST_DICT_QUERY]
-)
-def test_search_sends_expected_query(httpserver_auth: HTTPServer, query):
-=======
 TEST_SAVED_SEARCH_QUERY = {
     "groupClause": "AND",
     "groups": [
@@ -460,7 +449,6 @@
 def test_search_sends_expected_query(
     httpserver_auth: HTTPServer, query, expected_query
 ):
->>>>>>> 672198de
     event_data = {
         "fileEvents": [TEST_EVENT_1, TEST_EVENT_2],
         "nextPgToken": None,
@@ -468,11 +456,7 @@
         "totalCount": 2,
     }
     httpserver_auth.expect_request(
-<<<<<<< HEAD
-        "/v2/file-events", method="POST", json=TEST_DICT_QUERY
-=======
         "/v2/file-events", method="POST", json=expected_query
->>>>>>> 672198de
     ).respond_with_json(event_data)
 
     client = Client()
@@ -536,19 +520,11 @@
         "problems": None,
         "totalCount": 2,
     }
-<<<<<<< HEAD
-    print(search_data)
-=======
->>>>>>> 672198de
     httpserver_auth.expect_ordered_request(
         f"/v2/file-events/saved-searches/{search_id}", method="GET"
     ).respond_with_data(search_data)
     httpserver_auth.expect_ordered_request(
-<<<<<<< HEAD
-        "/v2/file-events", method="POST", json=TEST_DICT_QUERY
-=======
         "/v2/file-events", method="POST", json=TEST_SAVED_SEARCH_QUERY
->>>>>>> 672198de
     ).respond_with_json(event_data)
 
     client = Client()

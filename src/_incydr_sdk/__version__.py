# SPDX-FileCopyrightText: 2022-present Code42 Software <integrations@code42.com>
#
# SPDX-License-Identifier: MIT
<<<<<<< HEAD
__version__ = "1.1.0"
=======
__version__ = "1.0.1"
>>>>>>> 15b67fa6
<|MERGE_RESOLUTION|>--- conflicted
+++ resolved
@@ -1,8 +1,5 @@
 # SPDX-FileCopyrightText: 2022-present Code42 Software <integrations@code42.com>
 #
 # SPDX-License-Identifier: MIT
-<<<<<<< HEAD
-__version__ = "1.1.0"
-=======
-__version__ = "1.0.1"
->>>>>>> 15b67fa6
+
+__version__ = "1.1.0"
# incydr

[![PyPI - Version](https://img.shields.io/pypi/v/incydr.svg)](https://pypi.org/project/incydr)
[![PyPI - Python Version](https://img.shields.io/pypi/pyversions/incydr.svg)](https://pypi.org/project/incydr)
[![Code style: black](https://img.shields.io/badge/code%20style-black-000000.svg)](https://github.com/psf/black)
-----

**Table of Contents**

- [Installation](#installation)
- [License](#license)

## Installation

```console
pip install incydr
```

## Hatch

```console
pip install hatch
```

#### Style check

```console
hatch run style:check
```

#### Run tests with coverage

```console
hatch run test:cov
```

## License

`incydr` is distributed under the terms of the [MIT](https://spdx.org/licenses/MIT.html) license.

<<<<<<< HEAD
## Query Building
**Docs for testing, eventually this will be moved to a user guide**

Use the following steps to create query for searching and filtering file events.
```python
# import the EventQuery class
from incydr import EventQuery
```

The `EventQuery(start_date=None, end_date=None)` class takes a start date and/or an end date in various forms, including a timestamp string, a datetime object, or a number (float, int).
The `start_date` param can also take a duration (ex. filter for events which occurred in the last week) in the form of an ISO-duration string or a timedelta object.

```python
# to create a query which filters events which have the file category of 'Document' or 'Audio' from the past 1 day
query = EventQuery('P1D').equals('file.category', ['Document', 'Audio'])

# to create a query which filters events based on the following criteria:
#       - occurred from 10-10-2020 to 11-10-2020.
#       - 'event.action' is not equal to 'file-created'
#       - 'risk.score' is greater than 10
start_date = "2020-10-10 11:12:13"
end_date = "2020-11-10 11:12:13"
query = EventQuery(start_date, end_date).not_equals('event.action', 'file-created').greater_than('risk.score', 10)
```

All operator methods take a term(str), which matches a file event field (ex: `'risk.severity'`), to filter on as their first arg.  If applicable the second arg is the value(s) to compare.
The following operators are available for filtering:
- `equals`
- `not_equals`
- `exists`
- `does_not_exist`
- `greater_than`
- `less_than`

Pass the event query object to the `file_events.v2.search()` method to get the results.
=======
## Getting Started

```python
from incydr import Client
client = Client(url="api-gateway-url.code42.com", api_client_id="key-42", api_client_secret="c42")
```
>>>>>>> eabcad4e
<|MERGE_RESOLUTION|>--- conflicted
+++ resolved
@@ -38,7 +38,15 @@
 
 `incydr` is distributed under the terms of the [MIT](https://spdx.org/licenses/MIT.html) license.
 
-<<<<<<< HEAD
+
+-----
+## Getting Started
+
+```python
+from incydr import Client
+client = Client(url="api-gateway-url.code42.com", api_client_id="key-42", api_client_secret="c42")
+```
+
 ## Query Building
 **Docs for testing, eventually this will be moved to a user guide**
 
@@ -73,12 +81,4 @@
 - `greater_than`
 - `less_than`
 
-Pass the event query object to the `file_events.v2.search()` method to get the results.
-=======
-## Getting Started
-
-```python
-from incydr import Client
-client = Client(url="api-gateway-url.code42.com", api_client_id="key-42", api_client_secret="c42")
-```
->>>>>>> eabcad4e
+Pass the event query object to the `file_events.v2.search()` method to get the results.
--- conflicted
+++ resolved
@@ -34,12 +34,9 @@
   - Cases: 'cases.md'
   - Customer: 'customer.md'
   - Devices: 'devices.md'
-<<<<<<< HEAD
   - File Events: 'file_events.md'
   - File Event Queries: 'file_event_queries.md'
-=======
   - Users: 'users.md'
->>>>>>> cc748922
   - Models: 'models.md'
 
 markdown_extensions:

site_name: Incydr SDK
site_description: A next-generation python client for Incydr.
site_url: https://developer.code42.com

theme:
    name: 'material'
    favicon: favicon.ico
    logo: favicon.ico
    features:
        - navigation.sections
        - navigation.tracking
        - content.code.annotate
    palette:
    # Palette toggle for light mode
    - scheme: default
      toggle:
        icon: material/brightness-7
        name: Switch to dark mode

    # Palette toggle for dark mode
    - scheme: slate
      toggle:
        icon: material/brightness-4
        name: Switch to light mode

repo_name: code42/incydr_python
repo_url: https://github.com/code42/incydr_python
edit_uri: ""

nav:
  - Introduction: 'index.md'
  - Client: 'client.md'
  - Settings:
    - Configuration: 'settings.md'
    - Logging: 'logging.md'
<<<<<<< HEAD
  - Audit Log: 'audit_log.md'
=======
  - Alerts: 'alerts.md'
>>>>>>> 90ffdb0e
  - Cases: 'cases.md'
  - Customer: 'customer.md'
  - Departments: 'departments.md'
  - Devices: 'devices.md'
  - Directory Groups: 'directory_groups.md'
  - File Events: 'file_events.md'
  - File Event Queries: 'file_event_queries.md'
  - Legal Hold: 'legal_hold.md'
  - Users: 'users.md'
  - User Risk Profiles: 'user_risk_profiles.md'
  - Watchlists: 'watchlists.md'
  - Models: 'models.md'

markdown_extensions:
  - pymdownx.critic
  - admonition
  - codehilite:
      css_class: highlight
  - mkautodoc
  - tables
  - attr_list
  - md_in_html
  - toc:
      permalink: true
  - pymdownx.superfences:
      custom_fences:
        - name: mermaid
          class: mermaid
          format: !!python/name:pymdownx.superfences.fence_code_format

extra_css:
- css/custom.css

plugins:
  - autorefs
  - search<|MERGE_RESOLUTION|>--- conflicted
+++ resolved
@@ -33,11 +33,8 @@
   - Settings:
     - Configuration: 'settings.md'
     - Logging: 'logging.md'
-<<<<<<< HEAD
+  - Alerts: 'alerts.md'
   - Audit Log: 'audit_log.md'
-=======
-  - Alerts: 'alerts.md'
->>>>>>> 90ffdb0e
   - Cases: 'cases.md'
   - Customer: 'customer.md'
   - Departments: 'departments.md'

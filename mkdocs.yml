--- conflicted
+++ resolved
@@ -36,14 +36,11 @@
   - Cases: 'cases.md'
   - Customer: 'customer.md'
   - Devices: 'devices.md'
-<<<<<<< HEAD
-  - UserRiskProfiles: 'userRiskProfiles.md'
-=======
   - File Events: 'file_events.md'
   - File Event Queries: 'file_event_queries.md'
   - Users: 'users.md'
   - Watchlists: 'watchlists.md'
->>>>>>> e9adfc82
+  - UserRiskProfiles: 'userRiskProfiles.md'
   - Models: 'models.md'
 
 markdown_extensions:

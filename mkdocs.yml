site_name: Incydr SDK
site_description: A next-generation python client for Incydr.
site_url: https://developer.code42.com

theme:
    name: 'material'
    favicon: favicon.ico
    logo: favicon.ico
    features:
        - navigation.sections
        - navigation.tracking
        - content.code.annotate
    palette:
    # Palette toggle for light mode
    - scheme: default
      toggle:
        icon: material/brightness-7
        name: Switch to dark mode

    # Palette toggle for dark mode
    - scheme: slate
      toggle:
        icon: material/brightness-4
        name: Switch to light mode

repo_name: code42/incydr_python
repo_url: https://github.com/code42/incydr_python
edit_uri: ""

nav:
  - Introduction: 'index.md'
  - Client: 'client.md'
  - Settings:
    - Configuration: 'settings.md'
    - Logging: 'logging.md'
<<<<<<< HEAD
  - Alert Rules: 'alert_rules.md'
=======
  - Alerts: 'alerts.md'
>>>>>>> 9fb72f57
  - Cases: 'cases.md'
  - Customer: 'customer.md'
  - Departments: 'departments.md'
  - Devices: 'devices.md'
  - Directory Groups: 'directory_groups.md'
  - File Events: 'file_events.md'
  - File Event Queries: 'file_event_queries.md'
  - Legal Hold: 'legal_hold.md'
  - Trusted Activites: 'trusted_activities.md'
  - Users: 'users.md'
  - User Risk Profiles: 'user_risk_profiles.md'
  - Watchlists: 'watchlists.md'
  - Models: 'models.md'

markdown_extensions:
  - pymdownx.critic
  - admonition
  - codehilite:
      css_class: highlight
  - mkautodoc
  - tables
  - attr_list
  - md_in_html
  - toc:
      permalink: true
  - pymdownx.superfences:
      custom_fences:
        - name: mermaid
          class: mermaid
          format: !!python/name:pymdownx.superfences.fence_code_format

extra_css:
- css/custom.css

plugins:
  - autorefs
  - search<|MERGE_RESOLUTION|>--- conflicted
+++ resolved
@@ -33,11 +33,8 @@
   - Settings:
     - Configuration: 'settings.md'
     - Logging: 'logging.md'
-<<<<<<< HEAD
+  - Alerts: 'alerts.md'
   - Alert Rules: 'alert_rules.md'
-=======
-  - Alerts: 'alerts.md'
->>>>>>> 9fb72f57
   - Cases: 'cases.md'
   - Customer: 'customer.md'
   - Departments: 'departments.md'

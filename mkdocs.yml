--- conflicted
+++ resolved
@@ -41,11 +41,8 @@
   - Directory Groups: 'directory_groups.md'
   - File Events: 'file_events.md'
   - File Event Queries: 'file_event_queries.md'
-<<<<<<< HEAD
+  - Legal Hold: 'legal_hold.md'
   - Trusted Activites: 'trusted_activities.md'
-=======
-  - Legal Hold: 'legal_hold.md'
->>>>>>> 90ffdb0e
   - Users: 'users.md'
   - User Risk Profiles: 'user_risk_profiles.md'
   - Watchlists: 'watchlists.md'

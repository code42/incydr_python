--- conflicted
+++ resolved
@@ -33,12 +33,9 @@
   - Settings: 'settings.md'
   - Cases: 'cases.md'
   - Customer: 'customer.md'
-<<<<<<< HEAD
-  - Devices: 'devices.md'
-=======
   - File Events: 'file_events.md'
   - File Event Queries: 'file_event_queries.md'
->>>>>>> 2e0e8c56
+  - Devices: 'devices.md'
   - Models: 'models.md'
 
 markdown_extensions:

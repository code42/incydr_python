--- conflicted
+++ resolved
@@ -1,4 +1,4 @@
-site_name: ""
+site_name: Code42 Developer Portal
 site_url: https://developer.code42.com
 
 theme:
@@ -31,7 +31,6 @@
 
 nav:
   - Introduction: 'index.md'
-<<<<<<< HEAD
   - API Reference: 'api-reference.md'
   - SDK:
     - Introduction: 'sdk/index.md'
@@ -39,6 +38,7 @@
     - Settings:
         - Configuration: 'sdk/settings.md'
         - Logging: 'sdk/logging.md'
+    - Alerts: 'alerts.md'
     - Cases: 'sdk/cases.md'
     - Customer: 'sdk/customer.md'
     - Departments: 'sdk/departments.md'
@@ -57,25 +57,6 @@
     - Microsoft Sentinel:
       - Data Collector API: 'guides/azure-sentinel-data-collector.md'
       - Log Analytics Agent: 'guides/azure-sentinel-log-analytics.md'
-=======
-  - Client: 'client.md'
-  - Settings:
-    - Configuration: 'settings.md'
-    - Logging: 'logging.md'
-  - Alerts: 'alerts.md'
-  - Cases: 'cases.md'
-  - Customer: 'customer.md'
-  - Departments: 'departments.md'
-  - Devices: 'devices.md'
-  - Directory Groups: 'directory_groups.md'
-  - File Events: 'file_events.md'
-  - File Event Queries: 'file_event_queries.md'
-  - Legal Hold: 'legal_hold.md'
-  - Users: 'users.md'
-  - User Risk Profiles: 'user_risk_profiles.md'
-  - Watchlists: 'watchlists.md'
-  - Models: 'models.md'
->>>>>>> 90ffdb0e
 
 markdown_extensions:
   - pymdownx.critic
